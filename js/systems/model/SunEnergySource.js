// Copyright 2016-2020, University of Colorado Boulder

/**
 * a type representing a model of the sun as an energy source - includes the clouds that can block the sun's rays
 *
 * @author  John Blanco (original Java)
 * @author  Andrew Adare (js port)
 */

import DerivedProperty from '../../../../axon/js/DerivedProperty.js';
import NumberProperty from '../../../../axon/js/NumberProperty.js';
import ObservableArray from '../../../../axon/js/ObservableArray.js';
import Range from '../../../../dot/js/Range.js';
import Utils from '../../../../dot/js/Utils.js';
import Vector2 from '../../../../dot/js/Vector2.js';
import merge from '../../../../phet-core/js/merge.js';
import Image from '../../../../scenery/js/nodes/Image.js';
import Tandem from '../../../../tandem/js/Tandem.js';
import NumberIO from '../../../../tandem/js/types/NumberIO.js';
import ReferenceIO from '../../../../tandem/js/types/ReferenceIO.js';
import SUN_ICON from '../../../images/sun_icon_png.js';
import EFACConstants from '../../common/EFACConstants.js';
import EnergyChunk from '../../common/model/EnergyChunk.js';
import EnergyType from '../../common/model/EnergyType.js';
import energyFormsAndChanges from '../../energyFormsAndChanges.js';
import energyFormsAndChangesStrings from '../../energyFormsAndChangesStrings.js';
import Cloud from './Cloud.js';
import Energy from './Energy.js';
import EnergySource from './EnergySource.js';

// constants
const RADIUS = 0.02; // In meters, apparent size, not (obviously) actual size.
const OFFSET_TO_CENTER_OF_SUN = new Vector2( -0.05, 0.12 );
const ENERGY_CHUNK_EMISSION_PERIOD = 0.11; // In seconds.
const MAX_DISTANCE_OF_E_CHUNKS_FROM_SUN = 0.7; // In meters.

// Constants that control the nature of the emission sectors.  These are used to make emission look random yet still
// have a fairly steady rate within each sector.  One sector is intended to point at the solar panel.
const NUM_EMISSION_SECTORS = 10;
const EMISSION_SECTOR_SPAN = 2 * Math.PI / NUM_EMISSION_SECTORS;

// used to tweak sector positions to make sure solar panel gets consistent flow of E's
const EMISSION_SECTOR_OFFSET = EMISSION_SECTOR_SPAN * 0.71;


class SunEnergySource extends EnergySource {

  /**
   * @param {SolarPanel} solarPanel
   * @param {BooleanProperty} isPlayingProperty
   * @param {BooleanProperty} energyChunksVisibleProperty
   * @param {EnergyChunkGroup} energyChunkGroup
   * @param {Object} [options]
   */
  constructor( solarPanel, isPlayingProperty, energyChunksVisibleProperty, energyChunkGroup, options ) {

    options = merge( {
      tandem: Tandem.REQUIRED
    }, options );

    super( new Image( SUN_ICON ), options );

    // @public {string} - a11y name
    this.a11yName = energyFormsAndChangesStrings.a11y.sun;

    // @public (read-only) {SolarPanel}
    this.solarPanel = solarPanel;

    // @public (read-only) {number}
    this.radius = RADIUS;

    // @public {Cloud[]} - clouds that can potentially block the sun's rays.  The positions are set so that they appear
    // between the sun and the solar panel, and must not overlap with one another.
    this.clouds = [
      new Cloud( new Vector2( -0.01, 0.08 ), this.positionProperty ),
      new Cloud( new Vector2( 0.017, 0.0875 ), this.positionProperty ),
      new Cloud( new Vector2( 0.02, 0.105 ), this.positionProperty )
    ];

    // @public {NumberProperty} - a factor between zero and one that indicates how cloudy it is
    this.cloudinessProportionProperty = new NumberProperty( 0, {
      range: new Range( 0, 1 ),
      tandem: options.tandem.createTandem( 'cloudinessProportionProperty' ),
      phetioDocumentation: 'proportion of clouds blocking the sun'
    } );

    // @public - exists only for phet-io
    this.sunProportionProperty = new DerivedProperty( [ this.cloudinessProportionProperty ], cloudinessProportion => {
      return 1 - cloudinessProportion;
    }, {
      range: new Range( 0, 1 ),
      tandem: options.tandem.createTandem( 'sunProportionProperty' ),
      phetioDocumentation: 'proportion of sun reaching the solar panel',
      phetioType: DerivedProperty.DerivedPropertyIO( NumberIO )
    } );

    // @private - internal variables used in methods
    this.energyChunksVisibleProperty = energyChunksVisibleProperty;
    this.isPlayingProperty = isPlayingProperty;
    this.energyChunkEmissionCountdownTimer = ENERGY_CHUNK_EMISSION_PERIOD;
    this.sectorList = phet.joist.random.shuffle( _.range( NUM_EMISSION_SECTORS ) );
    this.currentSectorIndex = 0;
    this.sunPosition = OFFSET_TO_CENTER_OF_SUN;

    // @private - list of energy chunks that should be allowed to pass through the clouds without bouncing (i.e. being
    // reflected)
    this.energyChunksPassingThroughClouds = new ObservableArray( {
<<<<<<< HEAD
      tandem: options.tandem.createTandem( 'energyChunksPassingThroughClouds' ),
      phetioType: ObservableArrayIO( ReferenceIO( EnergyChunk.EnergyChunkIO ) )
=======
      tandem: tandem.createTandem( 'energyChunksPassingThroughClouds' ),
      phetioType: ObservableArray.ObservableArrayIO( ReferenceIO( EnergyChunk.EnergyChunkIO ) )
>>>>>>> 9ea5ecab
    } );

    // @private
    this.energyChunkGroup = energyChunkGroup;

    // set up a listener to add/remove clouds based on the value of the cloudiness Property
    this.cloudinessProportionProperty.link( cloudiness => {
      const nClouds = this.clouds.length;
      for ( let i = 0; i < nClouds; i++ ) {

        // stagger the existence strength of the clouds
        const value = Utils.clamp( cloudiness * nClouds - i, 0, 1 );
        this.clouds[ i ].existenceStrengthProperty.set( value );
      }
    } );

    // update the position of the sun as the position of this system changes
    this.positionProperty.link( position => {
      this.sunPosition = position.plus( OFFSET_TO_CENTER_OF_SUN );
    } );
  }

  /**
   * step in time
   * @param dt - time step, in seconds
   * @returns {Energy}
   * @public
   */
  step( dt ) {
    let energyProduced = 0;
    if ( this.activeProperty.value === true ) {

      // see if it is time to emit a new energy chunk
      this.energyChunkEmissionCountdownTimer -= dt;
      if ( this.energyChunkEmissionCountdownTimer <= 0 ) {

        // create a new chunk and start it on its way
        this.emitEnergyChunk();
        this.energyChunkEmissionCountdownTimer += ENERGY_CHUNK_EMISSION_PERIOD;
      }

      // move the energy chunks
      this.updateEnergyChunkPositions( dt );

      let energyProducedProportion = 1 - this.cloudinessProportionProperty.value;

      // map energy produced proportion to eliminate very low values
      energyProducedProportion = energyProducedProportion === 0 ? 0 : 0.1 + ( energyProducedProportion * 0.9 );
      assert && assert( energyProducedProportion >= 0 && energyProducedProportion <= 1 );

      // calculate the amount of energy produced
      energyProduced = EFACConstants.MAX_ENERGY_PRODUCTION_RATE * energyProducedProportion * dt;
    }

    // produce the energy
    return new Energy( EnergyType.LIGHT, energyProduced, 0 );
  }

  /**
   * @param {number} dt - time step, in seconds
   * @private
   */
  updateEnergyChunkPositions( dt ) {

    // check for bouncing and absorption of the energy chunks
    this.energyChunkList.forEach( chunk => {

      const distanceFromSun = chunk.positionProperty.value.distance( this.sunPosition.plus( OFFSET_TO_CENTER_OF_SUN ) );

      // this energy chunk was absorbed by the solar panel, so put it on the list of outgoing chunks
      if ( this.solarPanel.activeProperty.value && this.solarPanel.getAbsorptionShape().containsPoint( chunk.positionProperty.value ) ) {
        this.energyChunkList.remove( chunk );
        this.energyChunksPassingThroughClouds.remove( chunk );
        this.outgoingEnergyChunks.push( chunk );
      }

      // this energy chunk is out of visible range, so remove it
      else if ( distanceFromSun > MAX_DISTANCE_OF_E_CHUNKS_FROM_SUN ||
                chunk.positionProperty.value.x < -0.35 || // empirically determined
                chunk.positionProperty.value.y > EFACConstants.SYSTEMS_SCREEN_ENERGY_CHUNK_MAX_TRAVEL_HEIGHT
      ) {
        this.energyChunkList.remove( chunk );
        this.energyChunksPassingThroughClouds.remove( chunk );
        this.energyChunkGroup.disposeElement( chunk );
      }

      // chunks encountering clouds
      else {
        this.clouds.forEach( cloud => {

          const inClouds = cloud.getCloudAbsorptionReflectionShape().containsPoint( chunk.positionProperty.value );
          const inList = this.energyChunksPassingThroughClouds.includes( chunk );
          const deltaPhi = chunk.velocity.angle - chunk.positionProperty.value.minus( this.sunPosition ).angle;

          if ( inClouds && !inList && Math.abs( deltaPhi ) < Math.PI / 10 ) {

            // decide whether this energy chunk should pass through the clouds or be reflected
            if ( phet.joist.random.nextDouble() < cloud.existenceStrengthProperty.get() ) {

              // Reflect the energy chunk.  It looks a little weird if they go back to the sun, so the code below
              // tries to avoid that.
              const angleTowardsSun = chunk.velocity.angle + Math.PI;
              const reflectionAngle = chunk.positionProperty.value.minus( cloud.getCenterPosition() ).angle;

              if ( reflectionAngle < angleTowardsSun ) {
                chunk.setVelocity( chunk.velocity.rotated(
                  0.7 * Math.PI + phet.joist.random.nextDouble() * Math.PI / 8 )
                );
              }
              else {
                chunk.setVelocity(
                  chunk.velocity.rotated( -0.7 * Math.PI - phet.joist.random.nextDouble() * Math.PI / 8 )
                );
              }

            }
            else {

              // let the energy chunk pass through the cloud
              this.energyChunksPassingThroughClouds.push( chunk );
            }
          }
        } );
      }
    } );

    // move the energy chunks
    this.energyChunkList.forEach( chunk => {
      chunk.translateBasedOnVelocity( dt );
    } );
  }

  /**
   * @private
   */
  emitEnergyChunk() {
    const emissionAngle = this.chooseNextEmissionAngle();
    const velocity = new Vector2( EFACConstants.ENERGY_CHUNK_VELOCITY, 0 ).rotated( emissionAngle );
    const startPoint = this.sunPosition.plus( new Vector2( RADIUS / 2, 0 ).rotated( emissionAngle ) );
    const chunk = this.energyChunkGroup.createNextElement( EnergyType.LIGHT, startPoint, velocity, this.energyChunksVisibleProperty );

    this.energyChunkList.add( chunk );
  }

  /**
   * @public
   * @override
   */
  preloadEnergyChunks() {
    this.clearEnergyChunks();
    let preloadTime = 6; // in simulated seconds, empirically determined
    const dt = 1 / EFACConstants.FRAMES_PER_SECOND;
    this.energyChunkEmissionCountdownTimer = 0;

    // simulate energy chunks moving through the system
    while ( preloadTime > 0 ) {
      this.energyChunkEmissionCountdownTimer -= dt;
      if ( this.energyChunkEmissionCountdownTimer <= 0 ) {
        this.emitEnergyChunk();
        this.energyChunkEmissionCountdownTimer += ENERGY_CHUNK_EMISSION_PERIOD;
      }
      this.updateEnergyChunkPositions( dt );
      preloadTime -= dt;
    }

    // remove any chunks that actually made it to the solar panel
    this.outgoingEnergyChunks.clear();
  }

  /**
   * return a structure containing type, rate, and direction of emitted energy
   * @returns {Energy}
   * @public
   */
  getEnergyOutputRate() {
    return new Energy(
      EnergyType.LIGHT,
      EFACConstants.MAX_ENERGY_PRODUCTION_RATE * ( 1 - this.cloudinessProportionProperty.value )
    );
  }

  /**
   * @returns {number} emission angle
   * @private
   */
  chooseNextEmissionAngle() {
    const sector = this.sectorList[ this.currentSectorIndex ];
    this.currentSectorIndex++;

    if ( this.currentSectorIndex >= NUM_EMISSION_SECTORS ) {
      this.currentSectorIndex = 0;
    }

    // angle is a function of the selected sector and a random offset within the sector
    return sector * EMISSION_SECTOR_SPAN +
           ( phet.joist.random.nextDouble() * EMISSION_SECTOR_SPAN ) +
           EMISSION_SECTOR_OFFSET;
  }

  /**
   * Pre-populate the space around the sun with energy chunks. The number of iterations is chosen carefully such that
   * there are chunks that are close, but not quite reaching, the solar panel.
   * @public
   * @override
   */
  activate() {
    super.activate();

    // Don't move the EnergyChunks from their position if setting state.
    // Don't step if not playing, this makes sure that PhET-iO state maintains exact EnergyChunk positions.
    if ( !phet.joist.sim.isSettingPhetioStateProperty.value && this.isPlayingProperty.value ) {

      // step a few times to get some energy chunks out
      for ( let i = 0; i < 100; i++ ) {
        this.step( EFACConstants.SIM_TIME_PER_TICK_NORMAL );
      }
    }
  }

  /**
   * deactivate the sun
   * @public
   * @override
   */
  deactivate() {
    super.deactivate();
    this.cloudinessProportionProperty.reset();
  }

  /**
   * @public
   * @override
   */
  clearEnergyChunks() {
    super.clearEnergyChunks();
    this.energyChunksPassingThroughClouds.clear();
  }

  /**
   * @override
   * @public (EnergySystemElementIO)
   * @returns {Object}
   */
  toStateObject() {
    return {
      sectorList: this.sectorList,
      currentSectorIndex: this.currentSectorIndex,
      radius: this.radius,
      sunPosition: this.sunPosition,
      energyChunkEmissionCountdownTimer: this.energyChunkEmissionCountdownTimer
    };
  }

  /**
   * @override
   * @public (EnergySystemElementIO)
   * @param {Object} stateObject - see this.toStateObject()
   */
  applyState( stateObject ) {
    this.sectorList = stateObject.sectorList;
    this.currentSectorIndex = stateObject.currentSectorIndex;
    this.radius = stateObject.radius;
    this.sunPosition = stateObject.sunPosition;
    this.energyChunkEmissionCountdownTimer = stateObject.energyChunkEmissionCountdownTimer;
  }
}

// statics
SunEnergySource.OFFSET_TO_CENTER_OF_SUN = OFFSET_TO_CENTER_OF_SUN;

energyFormsAndChanges.register( 'SunEnergySource', SunEnergySource );
export default SunEnergySource;<|MERGE_RESOLUTION|>--- conflicted
+++ resolved
@@ -105,13 +105,8 @@
     // @private - list of energy chunks that should be allowed to pass through the clouds without bouncing (i.e. being
     // reflected)
     this.energyChunksPassingThroughClouds = new ObservableArray( {
-<<<<<<< HEAD
       tandem: options.tandem.createTandem( 'energyChunksPassingThroughClouds' ),
-      phetioType: ObservableArrayIO( ReferenceIO( EnergyChunk.EnergyChunkIO ) )
-=======
-      tandem: tandem.createTandem( 'energyChunksPassingThroughClouds' ),
       phetioType: ObservableArray.ObservableArrayIO( ReferenceIO( EnergyChunk.EnergyChunkIO ) )
->>>>>>> 9ea5ecab
     } );
 
     // @private
