// Copyright 2014-2020, University of Colorado Boulder

/**
 * type that represents a chunk of energy in the view
 *
 * @author John Blanco
 */

import EnumerationProperty from '../../../../axon/js/EnumerationProperty.js';
import NumberProperty from '../../../../axon/js/NumberProperty.js';
import PropertyIO from '../../../../axon/js/PropertyIO.js';
import Vector2 from '../../../../dot/js/Vector2.js';
import Vector2IO from '../../../../dot/js/Vector2IO.js';
import Vector2Property from '../../../../dot/js/Vector2Property.js';
import merge from '../../../../phet-core/js/merge.js';
import PhetioObject from '../../../../tandem/js/PhetioObject.js';
import Tandem from '../../../../tandem/js/Tandem.js';
import BooleanIO from '../../../../tandem/js/types/BooleanIO.js';
import IOType from '../../../../tandem/js/types/IOType.js';
import ReferenceIO from '../../../../tandem/js/types/ReferenceIO.js';
import energyFormsAndChanges from '../../energyFormsAndChanges.js';
import EnergyType from './EnergyType.js';

// static data
let instanceCount = 0; // counter for creating unique IDs

class EnergyChunk extends PhetioObject {

  /**
   * @param {EnergyType} initialEnergyType
   * @param {Vector2} initialPosition
   * @param {Vector2} initialVelocity
   * @param {BooleanProperty} visibleProperty
   * @param {Object} [options]
   */
  constructor( initialEnergyType, initialPosition, initialVelocity, visibleProperty, options ) {

    options = merge( {
      id: null, // to support recreating the same energyChunk through PhET-iO state

      // phet-io
      tandem: Tandem.REQUIRED,
      phetioType: EnergyChunk.EnergyChunkIO,
      phetioDynamicElement: true
    }, options );

    super( options );

    // @public
    this.positionProperty = new Vector2Property( initialPosition, {
      useDeepEquality: true,
      tandem: options.tandem.createTandem( 'positionProperty' )
    } );

    // @public - for simple 3D layering effects
    this.zPositionProperty = new NumberProperty( 0, {
      tandem: options.tandem.createTandem( 'zPositionProperty' )
    } );

    // @public
    this.energyTypeProperty = new EnumerationProperty( EnergyType, initialEnergyType, {
      tandem: options.tandem.createTandem( 'energyTypeProperty' )
    } );

    // @public
    this.visibleProperty = visibleProperty;

    assert && Tandem.VALIDATION && this.isPhetioInstrumented() && assert( this.visibleProperty.isPhetioInstrumented(),
      'if this EnergyChunk is instrumented, then the visibleProperty should be too' );

    // @public (read-only) {number} - an ID that will be used to track this energy chunk
    this.id = options.id || instanceCount++;

    // @public (read-only) {Vector2} - for performance reasons, this is allocated once and should never be overwritten
    this.velocity = new Vector2( initialVelocity.x, initialVelocity.y );
  }

  // @public (EnergyChunkIO)
  toStateObject() {
    return {
      id: this.id,
      velocity: Vector2IO.toStateObject( this.velocity ),
      visiblePropertyPhetioID: this.visibleProperty.tandem.phetioID,
      phetioID: this.tandem.phetioID // TODO: do I need this? https://github.com/phetsims/energy-forms-and-changes/issues/350
    };
  }

  // @public (EnergyChunkIO)
  static stateToArgsForConstructor( stateObject ) {
    const visibleProperty = ReferenceIO( PropertyIO( BooleanIO ) ).fromStateObject( stateObject.visiblePropertyPhetioID );
    return [ EnergyType.HIDDEN, Vector2.ZERO, Vector2IO.fromStateObject( stateObject.velocity ), visibleProperty, { id: stateObject.id } ];
  }

  /**
   * set the position
   * @param {number} x
   * @param {number} y
   * @public
   */
  setPositionXY( x, y ) {
    this.positionProperty.set( new Vector2( x, y ) );
  }

  /**
   * translate the energy chunk by amount specified
   * @param {number} x
   * @param {number} y
   * @public
   */
  translate( x, y ) {
    this.positionProperty.set( this.positionProperty.get().plusXY( x, y ) );
  }

  /**
   * translate the energy chunk based on its velocity
   * @param {number} dt - delta time
   * @public
   */
  translateBasedOnVelocity( dt ) {

    // When setting PhET-iO state, the EnergyChunk is already in its correct spot, so don't alter that based on Property
    // listeners, see https://github.com/phetsims/energy-forms-and-changes/issues/362
    if ( !phet.joist.sim.isSettingPhetioStateProperty.value ) {
      this.translate( this.velocity.x * dt, this.velocity.y * dt );
    }
  }

  /**
   * set the X and Y velocity of the energy chunk
   * @param {number} x
   * @param {number} y
   * @public
   */
  setVelocityXY( x, y ) {
    this.velocity.setXY( x, y );
  }

  /**
   * set the velocity of the energy chunk (using a vector)
   * @param {Vector2} newVelocity
   * @public
   */
  setVelocity( newVelocity ) {
    this.velocity.set( newVelocity );
  }

  /**
   * @public
   */
  reset() {
    this.positionProperty.reset();
    this.zPositionProperty.reset();
    this.energyTypeProperty.reset();
    this.visibleProperty.reset();
  }

  /**
   * @public
   * @override
   */
  dispose() {
    this.positionProperty.dispose();
    this.zPositionProperty.dispose();
    this.energyTypeProperty.dispose();
    super.dispose();
  }
}

<<<<<<< HEAD
class EnergyChunkIO extends ObjectIO {

  // @public @override
  static toStateObject( energyChunk ) { return energyChunk.toStateObject(); }

  // @public @override
  static stateToArgsForConstructor( state ) { return EnergyChunk.stateToArgsForConstructor( state ); }
}

EnergyChunkIO.documentation = 'My Documentation';
EnergyChunkIO.typeName = 'EnergyChunkIO';
EnergyChunkIO.validator = { valueType: EnergyChunk };

// @public
EnergyChunk.EnergyChunkIO = EnergyChunkIO;
=======
EnergyChunk.EnergyChunkIO = new IOType( 'EnergyChunkIO', {
  valueType: EnergyChunk,
  toStateObject: energyChunk => energyChunk.toStateObject(),
  stateToArgsForConstructor: EnergyChunk.stateToArgsForConstructor
} );
>>>>>>> 9ea5ecab

energyFormsAndChanges.register( 'EnergyChunk', EnergyChunk );
export default EnergyChunk;<|MERGE_RESOLUTION|>--- conflicted
+++ resolved
@@ -166,29 +166,11 @@
   }
 }
 
-<<<<<<< HEAD
-class EnergyChunkIO extends ObjectIO {
-
-  // @public @override
-  static toStateObject( energyChunk ) { return energyChunk.toStateObject(); }
-
-  // @public @override
-  static stateToArgsForConstructor( state ) { return EnergyChunk.stateToArgsForConstructor( state ); }
-}
-
-EnergyChunkIO.documentation = 'My Documentation';
-EnergyChunkIO.typeName = 'EnergyChunkIO';
-EnergyChunkIO.validator = { valueType: EnergyChunk };
-
-// @public
-EnergyChunk.EnergyChunkIO = EnergyChunkIO;
-=======
 EnergyChunk.EnergyChunkIO = new IOType( 'EnergyChunkIO', {
   valueType: EnergyChunk,
   toStateObject: energyChunk => energyChunk.toStateObject(),
   stateToArgsForConstructor: EnergyChunk.stateToArgsForConstructor
 } );
->>>>>>> 9ea5ecab
 
 energyFormsAndChanges.register( 'EnergyChunk', EnergyChunk );
 export default EnergyChunk;