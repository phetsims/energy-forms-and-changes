// Copyright 2018-2020, University of Colorado Boulder

/**
 * A class for the fan, which is an energy user
 *
 * @author Chris Klusendorf (PhET Interactive Simulations)
 * @author John Blanco (PhET Interactive Simulations)
 */

import NumberProperty from '../../../../axon/js/NumberProperty.js';
import ObservableArray from '../../../../axon/js/ObservableArray.js';
import Range from '../../../../dot/js/Range.js';
import Vector2 from '../../../../dot/js/Vector2.js';
import merge from '../../../../phet-core/js/merge.js';
import Image from '../../../../scenery/js/nodes/Image.js';
import Tandem from '../../../../tandem/js/Tandem.js';
import ReferenceIO from '../../../../tandem/js/types/ReferenceIO.js';
import FAN_ICON from '../../../images/fan_icon_png.js';
import EFACConstants from '../../common/EFACConstants.js';
import EnergyType from '../../common/model/EnergyType.js';
import energyFormsAndChanges from '../../energyFormsAndChanges.js';
import EnergyChunkPathMover from './EnergyChunkPathMover.js';
import EnergyUser from './EnergyUser.js';

// constants
const ANGULAR_ACCELERATION = Math.PI * 4; // In radians/(sec^2).
const MINIMUM_TARGET_VELOCITY = 4; // In radians/sec. Any speed lower than this looks choppy, so this is the cutoff
const INCOMING_ENERGY_VELOCITY_COEFFICIENT = 0.0051; // empirically determined. used to map incoming energy to a target velocity
const MAX_INTERNAL_ENERGY = EFACConstants.ENERGY_PER_CHUNK * 4;
const ENERGY_LOST_PROPORTION = 0.30; // used to remove some energy from internal energy when a target velocity is set

// empirically determined. used to map internal energy to a target velocity. the value is so specific because the speed
// of the fan when using internal energy should closely match its speed when using incoming energy
const INTERNAL_ENERGY_VELOCITY_COEFFICIENT = 0.00255;

// constants for temperature
const ROOM_TEMPERATURE = 22; // in Celsius
const TEMPERATURE_GAIN_PER_ENERGY_CHUNK = 1.5; // in Celsius
const THERMAL_RELEASE_TEMPERATURE = 38; // in Celsius
const COOLING_RATE = 0.5; // in degrees Celsius per second

// energy chunk path vars
const WIRE_START_OFFSET = new Vector2( -0.055, -0.0435 );
const WIRE_CURVE_POINT_1_OFFSET = new Vector2( -0.0425, -0.0405 );
const WIRE_CURVE_POINT_2_OFFSET = new Vector2( -0.0385, -0.039 );
const WIRE_CURVE_POINT_3_OFFSET = new Vector2( -0.0345, -0.0365 );
const WIRE_CURVE_POINT_4_OFFSET = new Vector2( -0.0305, -0.033 );
const WIRE_CURVE_POINT_5_OFFSET = new Vector2( -0.0265, -0.024 );
const FAN_MOTOR_INTERIOR_OFFSET = new Vector2( -0.0265, 0.019 );
const INSIDE_FAN_ENERGY_CHUNK_TRAVEL_DISTANCE = 0.05; // in meters
const BLOWN_ENERGY_CHUNK_TRAVEL_DISTANCE = 0.3; // in meters
const ELECTRICAL_ENERGY_CHUNK_OFFSETS = [
  WIRE_START_OFFSET,
  WIRE_CURVE_POINT_1_OFFSET,
  WIRE_CURVE_POINT_2_OFFSET,
  WIRE_CURVE_POINT_3_OFFSET,
  WIRE_CURVE_POINT_4_OFFSET,
  WIRE_CURVE_POINT_5_OFFSET,
  FAN_MOTOR_INTERIOR_OFFSET
];


class Fan extends EnergyUser {

  /**
   * @param {Property.<boolean>} energyChunksVisibleProperty
   * @param {EnergyChunkGroup} energyChunkGroup
   * @param {EnergyChunkPathMoverGroup} energyChunkPathMoverGroup
   * @param {Object} [options]
   */
  constructor( energyChunksVisibleProperty, energyChunkGroup, energyChunkPathMoverGroup, options ) {

    options = merge( {
      tandem: Tandem.REQUIRED
    }, options );

    super( new Image( FAN_ICON ), options );

    // @public (read-only) {NumberProperty}
    this.bladePositionProperty = new NumberProperty( 0, {
      range: new Range( 0, 2 * Math.PI ),
      units: 'radians',
      tandem: options.tandem.createTandem( 'bladePositionProperty' ),
      phetioReadOnly: true,
      phetioHighFrequency: true,
      phetioDocumentation: 'the angle of the blade'
    } );

    // @private - movers that control how the energy chunks move towards and through the fan
    this.electricalEnergyChunkMovers = new ObservableArray( {
<<<<<<< HEAD
      tandem: options.tandem.createTandem( 'electricalEnergyChunkMovers' ),
      phetioType: ObservableArrayIO( ReferenceIO( EnergyChunkPathMover.EnergyChunkPathMoverIO ) )
    } );
    this.mechanicalEnergyChunkMovers = new ObservableArray( {
      tandem: options.tandem.createTandem( 'mechanicalEnergyChunkMovers' ),
      phetioType: ObservableArrayIO( ReferenceIO( EnergyChunkPathMover.EnergyChunkPathMoverIO ) )
    } );
    this.radiatedEnergyChunkMovers = new ObservableArray( {
      tandem: options.tandem.createTandem( 'radiatedEnergyChunkMovers' ),
      phetioType: ObservableArrayIO( ReferenceIO( EnergyChunkPathMover.EnergyChunkPathMoverIO ) )
=======
      tandem: tandem.createTandem( 'electricalEnergyChunkMovers' ),
      phetioType: ObservableArray.ObservableArrayIO( ReferenceIO( EnergyChunkPathMover.EnergyChunkPathMoverIO ) )
    } );
    this.mechanicalEnergyChunkMovers = new ObservableArray( {
      tandem: tandem.createTandem( 'mechanicalEnergyChunkMovers' ),
      phetioType: ObservableArray.ObservableArrayIO( ReferenceIO( EnergyChunkPathMover.EnergyChunkPathMoverIO ) )
    } );
    this.radiatedEnergyChunkMovers = new ObservableArray( {
      tandem: tandem.createTandem( 'radiatedEnergyChunkMovers' ),
      phetioType: ObservableArray.ObservableArrayIO( ReferenceIO( EnergyChunkPathMover.EnergyChunkPathMoverIO ) )
>>>>>>> 9ea5ecab
    } );

    // @private
    this.angularVelocityProperty = new NumberProperty( 0, {
      units: 'radians/second',
      tandem: options.tandem.createTandem( 'angularVelocityProperty' ),
      phetioReadOnly: true,
      phetioHighFrequency: true,
      phetioDocumentation: 'the angular velocity of the blade'
    } );

    // @private
    this.energyChunksVisibleProperty = energyChunksVisibleProperty;
    this.energyChunkGroup = energyChunkGroup;
    this.energyChunkPathMoverGroup = energyChunkPathMoverGroup;

    // @private {number} - the internal energy of the fan, which is only used by energy chunks, not incomingEnergy.
    // incoming chunks add their energy values to this, which is then used to determine a target velocity for the fan.
    this.internalEnergyFromEnergyChunksProperty = new NumberProperty( 0, {
      tandem: options.tandem.createTandem( 'internalEnergyFromEnergyChunksProperty' ),
      phetioReadOnly: true
    } );

    // @private {number} - a temperature value used to decide when to release thermal energy chunks, very roughly in
    // degrees Celsius
    this.internalTemperature = ROOM_TEMPERATURE;

    this.targetVelocityProperty = new NumberProperty( 0, {
      units: 'radians/second',
      tandem: options.tandem.createTandem( 'targetVelocityProperty' ),
      phetioReadOnly: true,
      phetioHighFrequency: true,
      phetioDocumentation: 'the target velocity of the blade'
    } );
  }

  /**
   * @param {number} dt - time step, in seconds
   * @param {Energy} incomingEnergy
   * @public
   */
  step( dt, incomingEnergy ) {
    if ( !this.activeProperty.value ) {
      return;
    }

    // handle any incoming energy chunks
    if ( this.incomingEnergyChunks.length > 0 ) {
      this.incomingEnergyChunks.forEach( chunk => {

        assert && assert(
          chunk.energyTypeProperty.value === EnergyType.ELECTRICAL,
          `Energy chunk type should be ELECTRICAL but is ${chunk.energyTypeProperty.value}`
        );

        // add the energy chunk to the list of those under management
        this.energyChunkList.push( chunk );

        // add a "mover" that will move this energy chunk through the wire to the heating element
        this.electricalEnergyChunkMovers.push( this.energyChunkPathMoverGroup.createNextElement( chunk,
          EnergyChunkPathMover.createPathFromOffsets( this.positionProperty.value, ELECTRICAL_ENERGY_CHUNK_OFFSETS ),
          EFACConstants.ENERGY_CHUNK_VELOCITY ) );
      } );

      // clear incoming chunks array
      this.incomingEnergyChunks.clear();
    }
    this.moveElectricalEnergyChunks( dt );
    this.moveRadiatedEnergyChunks( dt );
    this.moveBlownEnergyChunks( dt );

    // Cool down a bit on each step.  If the fan doesn't cool off fast enough, thermal energy will be released.  The
    // cooling is linear rather than differential, which isn't very realistic, but works for our purposes here.
    this.internalTemperature = Math.max( this.internalTemperature - dt * COOLING_RATE, ROOM_TEMPERATURE );

    // set the target velocity of the fan
    if ( this.energyChunksVisibleProperty.get() ) {

      // cap the internal energy
      this.internalEnergyFromEnergyChunksProperty.value = Math.min( this.internalEnergyFromEnergyChunksProperty.value, MAX_INTERNAL_ENERGY );

      // when chunks are on, use internal energy of the fan to determine the target velocity
      this.targetVelocityProperty.value = this.internalEnergyFromEnergyChunksProperty.value * INTERNAL_ENERGY_VELOCITY_COEFFICIENT;

      // lose a proportion of the energy
      this.internalEnergyFromEnergyChunksProperty.value = Math.max(
        this.internalEnergyFromEnergyChunksProperty.value - this.internalEnergyFromEnergyChunksProperty.value * ENERGY_LOST_PROPORTION * dt,
        0
      );
    }
    else {

      // when chunks are off, get a smooth target velocity from incoming energy by using dt
      this.targetVelocityProperty.value = incomingEnergy.amount * INCOMING_ENERGY_VELOCITY_COEFFICIENT / dt;
    }
    this.targetVelocityProperty.value = this.targetVelocityProperty.value < MINIMUM_TARGET_VELOCITY ? 0 : this.targetVelocityProperty.value;

    // dump any internal energy that was left around from when chunks were on
    this.internalEnergyFromEnergyChunksProperty.value = this.targetVelocityProperty.value === 0 ? 0 : this.internalEnergyFromEnergyChunksProperty.value;

    const dOmega = this.targetVelocityProperty.value - this.angularVelocityProperty.value;
    if ( dOmega !== 0 ) {
      const change = ANGULAR_ACCELERATION * dt;
      if ( dOmega > 0 ) {

        // accelerate
        this.angularVelocityProperty.value = Math.min(
          this.angularVelocityProperty.value + change,
          this.targetVelocityProperty.value
        );
      }
      else {

        // decelerate
        this.angularVelocityProperty.value = Math.max( this.angularVelocityProperty.value - change, 0 );
      }
    }
    const newAngle = ( this.bladePositionProperty.value + this.angularVelocityProperty.value * dt ) % ( 2 * Math.PI );
    this.bladePositionProperty.set( newAngle );
  }

  /**
   * move electrical energy chunks through the fan's wire
   *
   * @param  {number} dt - time step, in seconds
   * @private
   */
  moveElectricalEnergyChunks( dt ) {
    const movers = this.electricalEnergyChunkMovers.getArrayCopy();

    movers.forEach( mover => {
      mover.moveAlongPath( dt );

      if ( mover.pathFullyTraversed ) {

        const chunk = mover.energyChunk;

        // the electrical energy chunk has reached the motor, so it needs to change into mechanical or thermal energy
        this.electricalEnergyChunkMovers.remove( mover );
        this.energyChunkPathMoverGroup.disposeElement( mover );

        this.hasEnergy = true;

        if ( this.internalTemperature < THERMAL_RELEASE_TEMPERATURE ) {

          // increase the temperature a little, since this energy chunk is going to move the fan
          this.internalTemperature += TEMPERATURE_GAIN_PER_ENERGY_CHUNK;

          // add the energy from this chunk to the fan's internal energy
          this.internalEnergyFromEnergyChunksProperty.value += EFACConstants.ENERGY_PER_CHUNK;

          chunk.energyTypeProperty.set( EnergyType.MECHANICAL );

          // release the energy chunk as mechanical to blow away
          this.mechanicalEnergyChunkMovers.push( this.energyChunkPathMoverGroup.createNextElement( chunk,
            createBlownEnergyChunkPath( chunk.positionProperty.get() ),
            EFACConstants.ENERGY_CHUNK_VELOCITY ) );
        }
        else {
          chunk.energyTypeProperty.set( EnergyType.THERMAL );

          // release the energy chunk as thermal to radiate away
          this.radiatedEnergyChunkMovers.push( this.energyChunkPathMoverGroup.createNextElement(
            chunk,
            EnergyChunkPathMover.createRadiatedPath( chunk.positionProperty.get(), 0 ),
            EFACConstants.ENERGY_CHUNK_VELOCITY
          ) );

          // cool back to room temperature, since some thermal energy was released
          this.internalTemperature = ROOM_TEMPERATURE;
        }
      }
    } );
  }

  /**
   * move thermal energy chunks up and away from the fan
   *
   * @param  {number} dt - time step, in seconds
   * @private
   */
  moveRadiatedEnergyChunks( dt ) {
    const movers = this.radiatedEnergyChunkMovers.getArrayCopy();

    movers.forEach( mover => {
      mover.moveAlongPath( dt );

      // remove this energy chunk entirely
      if ( mover.pathFullyTraversed ) {
        this.energyChunkList.remove( mover.energyChunk );
        this.radiatedEnergyChunkMovers.remove( mover );

        this.energyChunkGroup.disposeElement( mover.energyChunk );
        this.energyChunkPathMoverGroup.disposeElement( mover );
      }
    } );
  }

  /**
   * move mechanical energy chunks out of the motor and away from the blades as wind
   *
   * @param  {number} dt - time step, in seconds
   * @private
   */
  moveBlownEnergyChunks( dt ) {
    const movers = this.mechanicalEnergyChunkMovers.getArrayCopy();

    movers.forEach( mover => {
      mover.moveAlongPath( dt );

      // remove this energy chunk entirely
      if ( mover.pathFullyTraversed ) {
        this.energyChunkList.remove( mover.energyChunk );
        this.mechanicalEnergyChunkMovers.remove( mover );

        this.energyChunkGroup.disposeElement( mover.energyChunk );
        this.energyChunkPathMoverGroup.disposeElement( mover );
      }
    } );
  }

  /**
   * deactivate this energy system element
   * @public
   * @override
   */
  deactivate() {
    super.deactivate();
    this.bladePositionProperty.reset();
    this.angularVelocityProperty.reset();
    this.targetVelocityProperty.reset();
    this.internalEnergyFromEnergyChunksProperty.reset();
    this.internalTemperature = ROOM_TEMPERATURE;
  }

  /**
   * @public
   * @override
   */
  clearEnergyChunks() {
    super.clearEnergyChunks();
    this.electricalEnergyChunkMovers.forEach( mover => this.energyChunkPathMoverGroup.disposeElement( mover ) );
    this.electricalEnergyChunkMovers.clear();
    this.radiatedEnergyChunkMovers.forEach( mover => this.energyChunkPathMoverGroup.disposeElement( mover ) );
    this.radiatedEnergyChunkMovers.clear();
    this.mechanicalEnergyChunkMovers.forEach( mover => this.energyChunkPathMoverGroup.disposeElement( mover ) );
    this.mechanicalEnergyChunkMovers.clear();
  }

  /**
   * @param {Energy} incomingEnergy
   * @public
   * @override
   */
  preloadEnergyChunks( incomingEnergy ) {

    this.clearEnergyChunks();

    if ( this.targetVelocityProperty.value < MINIMUM_TARGET_VELOCITY ||
         incomingEnergy.type !== EnergyType.ELECTRICAL ) {

      // no energy chunk pre-loading needed
      return;
    }

    const dt = 1 / EFACConstants.FRAMES_PER_SECOND;
    let energySinceLastChunk = EFACConstants.ENERGY_PER_CHUNK * 0.99; // prime the pump
    let timeSimulated = 0; // in seconds

    // simulate energy chunks moving through the system, have a time limit to prevent infinite loops
    let preloadComplete = false;
    while ( !preloadComplete && timeSimulated < 10 ) {

      energySinceLastChunk += incomingEnergy.amount * dt;
      timeSimulated += dt;

      // determine if time to add a new chunk
      if ( energySinceLastChunk >= EFACConstants.ENERGY_PER_CHUNK ) {
        const newEnergyChunk = this.energyChunkGroup.createNextElement(
          EnergyType.ELECTRICAL,
          this.positionProperty.value.plus( WIRE_START_OFFSET ),
          Vector2.ZERO,
          this.energyChunksVisibleProperty
        );

        this.energyChunkList.push( newEnergyChunk );

        // add a "mover" that will move this energy chunk through the wire to the heating element
        this.electricalEnergyChunkMovers.push( this.energyChunkPathMoverGroup.createNextElement(
          newEnergyChunk,
          EnergyChunkPathMover.createPathFromOffsets( this.positionProperty.value, ELECTRICAL_ENERGY_CHUNK_OFFSETS ),
          EFACConstants.ENERGY_CHUNK_VELOCITY
        ) );

        // update energy since last chunk, and do so by taking "every other" chunk as the generator approximately does.
        // this way, the spread of the preloaded energy chunks better matches what the actual spread would be, instead
        // of being at a higher concentration than normal.
        energySinceLastChunk = energySinceLastChunk - EFACConstants.ENERGY_PER_CHUNK * 2;
      }

      this.moveElectricalEnergyChunks( dt );
      this.moveRadiatedEnergyChunks( dt );
      this.moveBlownEnergyChunks( dt );

      if ( this.mechanicalEnergyChunkMovers.length >= 3 ) {

        // a few mechanical energy chunks are moving away from the fan, which completes the preload
        preloadComplete = true;
      }
    }
  }

  /**
   * @override
   * @public (EnergySystemElementIO)
   * @returns {Object}
   */
  toStateObject() {
    return { internalTemperature: this.internalTemperature };
  }

  /**
   * @override
   * @public (EnergySystemElementIO)
   * @param {Object} stateObject - see this.toStateObject()
   */
  applyState( stateObject ) {
    this.internalTemperature = stateObject.internalTemperature;
  }
}

/**
 * create a path for chunks to follow when blown out of the fan.
 * @param  {Vector2} startingPoint
 * @returns {Vector2[]}
 * @private
 */
const createBlownEnergyChunkPath = startingPoint => {
  const path = [];
  const numberOfDirectionChanges = 20; // empirically determined
  const nominalTravelVector = new Vector2( BLOWN_ENERGY_CHUNK_TRAVEL_DISTANCE / numberOfDirectionChanges, 0 );

  // The first point is straight right the starting point.  This is done because it makes the chunk
  // move straight out of the fan center cone.
  let currentPosition = startingPoint.plus( new Vector2( INSIDE_FAN_ENERGY_CHUNK_TRAVEL_DISTANCE, 0 ) );
  path.push( currentPosition );

  // add the remaining points in the path
  for ( let i = 0; i < numberOfDirectionChanges - 1; i++ ) {
    const movement = nominalTravelVector.rotated( ( phet.joist.random.nextDouble() - 0.5 ) * Math.PI / 4 );
    currentPosition = currentPosition.plus( movement );
    path.push( currentPosition );
  }

  return path;
};

energyFormsAndChanges.register( 'Fan', Fan );
export default Fan;<|MERGE_RESOLUTION|>--- conflicted
+++ resolved
@@ -88,29 +88,16 @@
 
     // @private - movers that control how the energy chunks move towards and through the fan
     this.electricalEnergyChunkMovers = new ObservableArray( {
-<<<<<<< HEAD
       tandem: options.tandem.createTandem( 'electricalEnergyChunkMovers' ),
-      phetioType: ObservableArrayIO( ReferenceIO( EnergyChunkPathMover.EnergyChunkPathMoverIO ) )
+      phetioType: ObservableArray.ObservableArrayIO( ReferenceIO( EnergyChunkPathMover.EnergyChunkPathMoverIO ) )
     } );
     this.mechanicalEnergyChunkMovers = new ObservableArray( {
       tandem: options.tandem.createTandem( 'mechanicalEnergyChunkMovers' ),
-      phetioType: ObservableArrayIO( ReferenceIO( EnergyChunkPathMover.EnergyChunkPathMoverIO ) )
+      phetioType: ObservableArray.ObservableArrayIO( ReferenceIO( EnergyChunkPathMover.EnergyChunkPathMoverIO ) )
     } );
     this.radiatedEnergyChunkMovers = new ObservableArray( {
       tandem: options.tandem.createTandem( 'radiatedEnergyChunkMovers' ),
-      phetioType: ObservableArrayIO( ReferenceIO( EnergyChunkPathMover.EnergyChunkPathMoverIO ) )
-=======
-      tandem: tandem.createTandem( 'electricalEnergyChunkMovers' ),
       phetioType: ObservableArray.ObservableArrayIO( ReferenceIO( EnergyChunkPathMover.EnergyChunkPathMoverIO ) )
-    } );
-    this.mechanicalEnergyChunkMovers = new ObservableArray( {
-      tandem: tandem.createTandem( 'mechanicalEnergyChunkMovers' ),
-      phetioType: ObservableArray.ObservableArrayIO( ReferenceIO( EnergyChunkPathMover.EnergyChunkPathMoverIO ) )
-    } );
-    this.radiatedEnergyChunkMovers = new ObservableArray( {
-      tandem: tandem.createTandem( 'radiatedEnergyChunkMovers' ),
-      phetioType: ObservableArray.ObservableArrayIO( ReferenceIO( EnergyChunkPathMover.EnergyChunkPathMoverIO ) )
->>>>>>> 9ea5ecab
     } );
 
     // @private
