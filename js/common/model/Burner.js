// Copyright 2014-2018, University of Colorado Boulder

/**
 * Model element that represents a burner in the simulation.  The burner can heat and also cool other model elements.
 *
 * @author John Blanco
 * @author Jesse Greenberg
 * @author Andrew Adare
 */


define( function( require ) {
  'use strict';

  // modules
  var Bounds2 = require( 'DOT/Bounds2' );
  var EFACConstants = require( 'ENERGY_FORMS_AND_CHANGES/common/EFACConstants' );
  var EnergyChunk = require( 'ENERGY_FORMS_AND_CHANGES/common/model/EnergyChunk' );
  var EnergyChunkWanderController = require( 'ENERGY_FORMS_AND_CHANGES/common/model/EnergyChunkWanderController' );
  var energyFormsAndChanges = require( 'ENERGY_FORMS_AND_CHANGES/energyFormsAndChanges' );
  var EnergyType = require( 'ENERGY_FORMS_AND_CHANGES/common/model/EnergyType' );
  var HorizontalSurface = require( 'ENERGY_FORMS_AND_CHANGES/common/model/HorizontalSurface' );
  var inherit = require( 'PHET_CORE/inherit' );
  var ModelElement = require( 'ENERGY_FORMS_AND_CHANGES/common/model/ModelElement' );
  var ObservableArray = require( 'AXON/ObservableArray' );
  var Property = require( 'AXON/Property' );
  var Range = require( 'DOT/Range' );
  var Rectangle = require( 'DOT/Rectangle' );
  var Vector2 = require( 'DOT/Vector2' );

  // constants
  var SIDE_LENGTH = 0.075; // in meters
  var MAX_ENERGY_GENERATION_RATE = 5000; // joules/sec, empirically chosen
  var CONTACT_DISTANCE = 0.001; // in meters
  var ENERGY_CHUNK_CAPTURE_DISTANCE = 0.2; // in meters, empirically chosen

  // Because of the way that energy chunks are exchanged between thermal modeling elements within this simulation,
  // things can end up looking a bit odd if a burner is turned on with nothing on it.  To account for this, a separate
  // energy generation rate is used when a burner is exchanging energy directly with the air.
  // Units: joules/sec, multiplier empirically chosen.
  var MAX_ENERGY_GENERATION_RATE_INTO_AIR = MAX_ENERGY_GENERATION_RATE * 0.3;

  // counter used by constructor to create unique IDs for each burner
  var idCounter = 0;

  /**
   * @param {Vector2} position - the position in model space where this burner exists
   * @param {Property.<boolean>} energyChunksVisibleProperty - controls whether the energy chunks are visible
   * @constructor
   */
  function Burner( position, energyChunksVisibleProperty ) {

    var self = this;
    ModelElement.call( this, position );

    // @public (read-only) {string} - unique ID, used for debug
    this.id = 'burner-' + idCounter++;

    // @public {Property<number>}
    this.heatCoolLevelProperty = new Property( 0 );

    // @public (read-only) {ObservableArray.<EnergyChunk>}
    this.energyChunkList = new ObservableArray();

    // @private {Vector2}
    this.position = position;

    // @private {Object[]} - motion strategies that control the movement of the energy chunks owned by this burner
    this.energyChunkMotionStrategies = [];

    // @private {Range} - used to keep incoming energy chunks from wandering very far to the left or right
    this.incomingEnergyChunkWanderBounds = new Range( position.x - SIDE_LENGTH / 4, position.x + SIDE_LENGTH / 4 );

    // @private {Property.<boolean>}
    this.energyChunksVisibleProperty = energyChunksVisibleProperty;

    // add position test bounds (see definition in base class for more info)
    this.relativePositionTestingBoundsList.push( new Bounds2( -SIDE_LENGTH / 2, 0, SIDE_LENGTH / 2, SIDE_LENGTH ) );

    // Create and add the top surface.  Some compensation for perspective is necessary in order to avoid problems with
    // edge overlap when dropping objects on top of burner.
    var compositeBounds = self.getCompositeBounds();
    var perspectiveCompensation = compositeBounds.height * EFACConstants.BURNER_EDGE_TO_HEIGHT_RATIO *
                                  Math.cos( EFACConstants.BURNER_PERSPECTIVE_ANGLE ) / 2;

    // @public - see base class for description
    this.topSurface = new HorizontalSurface(
      new Vector2( this.position.x, compositeBounds.maxY ),
      compositeBounds.maxX + perspectiveCompensation - ( compositeBounds.minX - perspectiveCompensation ),
      this
    );
  }

  energyFormsAndChanges.register( 'Burner', Burner );

  return inherit( ModelElement, Burner, {

    /**
     * Get a rectangle that defines the outline of the burner.  In the model the burner is essentially a 2D rectangle.
     * @returns {Rectangle} - rectangle that defines the outline in model space.
     * @public
     */
    getCompositeBounds: function() {
      // TODO: This is wasteful to reconstruct this every time, since burners don't move, should be optimized.
      var minX = this.position.x - SIDE_LENGTH / 2;
      var minY = this.position.y;
      return new Bounds2( minX, minY, minX + SIDE_LENGTH, minY + SIDE_LENGTH
      );
    },

    /**
     * @returns {HorizontalSurface}
     * @public
     */
    getTopSurface: function() {
      return this.topSurface;
    },

    /**
     * Interact with a thermal energy container, adding or removing energy based on the current heat/cool setting.
     * NOTE: this shouldn't be used for air - there is a specific method for that
     * @param {ThermalEnergyContainer} thermalEnergyContainer - model object that will get or give energy
     * @param {number} dt - amount of time (delta time)
     * @returns {number} - amount of energy transferred in joules, can be negative if energy was drawn from object
     * @public
     */
    addOrRemoveEnergyToFromObject: function( thermalEnergyContainer, dt ) {

      var deltaEnergy = 0;

      if ( this.inContactWith( thermalEnergyContainer ) ) {
        if ( thermalEnergyContainer.getTemperature() > EFACConstants.WATER_FREEZING_POINT_TEMPERATURE ) {
          deltaEnergy = MAX_ENERGY_GENERATION_RATE * this.heatCoolLevelProperty.value * dt;

          // make sure we don't cool the object below its minimum allowed energy level
          if ( this.heatCoolLevelProperty.value < 0 ) {
            if ( Math.abs( deltaEnergy ) > thermalEnergyContainer.getEnergyAboveMinimum() ) {
              deltaEnergy = -thermalEnergyContainer.getEnergyAboveMinimum();
            }
          }
        }
        thermalEnergyContainer.changeEnergy( deltaEnergy );
      }
      return deltaEnergy;
    },

    /**
     * Exchange energy with the air.  This has specific behavior that is different from addOrRemoveEnergyToFromObject,
     * defined elsewhere in this type.
     * @param {Air} air - air as a thermal energy container
     * @param dt - amount of time (delta time)
     * @returns {number} - energy, in joules, transferred to the air, negative if energy was absorbed
     * @public
     */
    addOrRemoveEnergyToFromAir: function( air, dt ) {
      var deltaEnergy = MAX_ENERGY_GENERATION_RATE_INTO_AIR * this.heatCoolLevelProperty.value * dt;
      air.changeEnergy( deltaEnergy );
      return deltaEnergy;
    },

    /**
     * determine if the burner is in contact with a thermal energy container
     * @param {ThermalEnergyContainer} thermalEnergyContainer
     * @returns {boolean}
     * @public
     */
    inContactWith: function( thermalEnergyContainer ) {
      var burnerRect = this.getCompositeBounds();
      var area = thermalEnergyContainer.thermalContactArea;
      var xContact = ( area.centerX > burnerRect.minX && area.centerX < burnerRect.maxX );
      var yContact = ( Math.abs( area.minY - burnerRect.maxY ) < CONTACT_DISTANCE );
      return ( xContact && yContact );
    },

    /**
     * @param {EnergyChunk} energyChunk
     * @public
     */
    addEnergyChunk: function( energyChunk ) {

      // make sure the chunk is at the front (which makes it fully opaque in the view)
      energyChunk.zPositionProperty.value = 0;

      // create a motion strategy that will move this energy chunk
      var motionStrategy = new EnergyChunkWanderController(
        energyChunk,
        new Property( this.getCenterPoint() ),
        { horizontalWanderConstraint: this.incomingEnergyChunkWanderBounds, wanderAngleVariation: Math.PI * 0.15 }
      );

      energyChunk.zPosition = 0;

      // add the chunk and its motion strategy to this model
      this.energyChunkList.add( energyChunk );
      this.energyChunkMotionStrategies.push( motionStrategy );
    },

    /**
     * request an energy chunk from the burner
     * @param {Vector2} point - point from which to search for closest chunk
     * @returns {EnergyChunk} - closest energy chunk, null if none are contained
     * @public
     */
    extractEnergyChunkClosestToPoint: function( point ) {
      var self = this;
      var closestEnergyChunk = null;
      if ( this.energyChunkList.length > 0 ) {
        this.energyChunkList.forEach( function( energyChunk ) {
          if ( energyChunk.positionProperty.value.distance( self.position ) > ENERGY_CHUNK_CAPTURE_DISTANCE &&
               ( closestEnergyChunk === null ||
                 energyChunk.positionProperty.value.distance( point ) <
                 closestEnergyChunk.positionProperty.value.distance( point ) ) ) {

            // found a closer chunk
            closestEnergyChunk = energyChunk;
          }
        } );

        this.energyChunkList.remove( closestEnergyChunk );
        this.energyChunkMotionStrategies.forEach( function( energyChunkWanderController, index ) {
          if ( energyChunkWanderController.energyChunk === closestEnergyChunk ) {
            self.energyChunkMotionStrategies.splice( index, 1 );
          }
        } );
      }

      if ( closestEnergyChunk === null && this.heatCoolLevelProperty.value > 0 ) {

        // create an energy chunk
        closestEnergyChunk = new EnergyChunk(
          EnergyType.THERMAL,
          this.getCenterPoint(), // will originate from the center of this burner
          new Vector2( 0, 0 ),
          this.energyChunksVisibleProperty
        );
      }

      if ( closestEnergyChunk === null ) {

        // This probably shouldn't ever occur, but it doesn't really warrant an assert, so log a warning that will
        // encourage investigation if it DOES happen.
        console.warn( 'Burner was unable to supply energy chunks.' );
      }
      return closestEnergyChunk;
    },

    /**
     * request an energy chunk from the burner based on provided bounds
     * @param {Bounds2} bounds - bounds to which the energy chunks will be heading
     * @returns {EnergyChunk} - closest energy chunk
     * @public
     */
    extractEnergyChunkClosestToBounds: function( bounds ) {

      // verify that the bounds where the energy chunk is going are above this burner
      var burnerBounds = this.getCompositeBounds();
      assert && assert(
      bounds.minY >= burnerBounds.maxY && bounds.centerX > burnerBounds.minX && bounds.centerX < burnerBounds.maxX,
        'items should only be on top of burner when getting ECs'
      );
      return this.extractEnergyChunkClosestToPoint( new Vector2( bounds.centerX, bounds.minY ) );
    },

    /**
     * @returns {Vector2}
     * @public
     */
    getCenterPoint: function() {
      return new Vector2( this.position.x, this.position.y + SIDE_LENGTH / 2 );
    },

    /**
     * @returns {Vector2}
     * @public
     */
    getCenterTopPoint: function() {
      return new Vector2( this.position.x, this.position.y + SIDE_LENGTH );
    },

    /**
     * @public
     */
    reset: function() {
      ModelElement.prototype.reset.call( this );
      this.energyChunkList.clear();
      this.heatCoolLevelProperty.reset();
    },

    /**
     * @param {ThermalEnergyContainer[]} thermalEnergyContainers
     * @returns {boolean}
     * @public
     */
    areAnyOnTop: function( thermalEnergyContainers ) {
      var self = this; // Provide a handle for use in nested callback
      var onTop = false;
      thermalEnergyContainers.forEach( function( thermalEnergyContainer ) {
        if ( self.inContactWith( thermalEnergyContainer ) ) {
          onTop = true;
        }
      } );
      return onTop;
    },

    /**
<<<<<<< HEAD
     * @returns {number}
     * @public
     */
    getEnergyChunkCountForAir: function() {
      var self = this; // extend scope for nested loop function.
      var count = 0;

      // If there are approaching chunks, and the mode has switched to off or to heating, the chunks should go back to
      // the air (if they're not almost to the burner).
      if ( this.energyChunkList.length > 0 && this.heatCoolLevelProperty.value >= 0 ) {
        this.energyChunkList.forEach( function( energyChunk ) {
          if ( self.position.distance( energyChunk.positionProperty.value ) > ENERGY_CHUNK_CAPTURE_DISTANCE ) {
            count++;
          }
        } );
      }
      if ( count === 0 ) {

        // see whether the energy exchanged with the air since the last chunk transfer warrants another chunk
        count = Util.roundSymmetric( this.energyExchangedWithAirSinceLastChunkTransfer / EFACConstants.ENERGY_PER_CHUNK );
      }
      return count;
    },

    /**
=======
>>>>>>> 5db6f06a
     * animate the energy chunks
     * @param {number} dt
     * @private
     */
    step: function( dt ) {
      var self = this;
      var controllers = this.energyChunkMotionStrategies.slice();

      controllers.forEach( function( controller ) {

        controller.updatePosition( dt );

        if ( controller.isDestinationReached() ) {
          self.energyChunkList.remove( controller.energyChunk );
          _.pull( self.energyChunkMotionStrategies, controller );
        }
      } );
    },

    /**
     * get a rectangle in model space the corresponds to where the flame and ice exist
     * @returns {Rectangle}
     * @public
     */
    getFlameIceRect: function() {

      // word of warning: this needs to stay consistent with the view
      var outlineRect = this.getCompositeBounds();
      var width = outlineRect.width;
      var height = outlineRect.height;
      return new Rectangle( outlineRect.centerX - width / 4, outlineRect.centerY, width / 2, height / 2 );
    },

    /**
     * get burner temperature, clamped at minimum to the freezing point of water
     * @returns {number}
     * @public
     */
    getTemperature: function() {
      var temperature = EFACConstants.ROOM_TEMPERATURE + this.heatCoolLevelProperty.value * 100;
      return Math.max( temperature, EFACConstants.WATER_FREEZING_POINT_TEMPERATURE );
    }

  } );
} );
<|MERGE_RESOLUTION|>--- conflicted
+++ resolved
@@ -303,34 +303,6 @@
     },
 
     /**
-<<<<<<< HEAD
-     * @returns {number}
-     * @public
-     */
-    getEnergyChunkCountForAir: function() {
-      var self = this; // extend scope for nested loop function.
-      var count = 0;
-
-      // If there are approaching chunks, and the mode has switched to off or to heating, the chunks should go back to
-      // the air (if they're not almost to the burner).
-      if ( this.energyChunkList.length > 0 && this.heatCoolLevelProperty.value >= 0 ) {
-        this.energyChunkList.forEach( function( energyChunk ) {
-          if ( self.position.distance( energyChunk.positionProperty.value ) > ENERGY_CHUNK_CAPTURE_DISTANCE ) {
-            count++;
-          }
-        } );
-      }
-      if ( count === 0 ) {
-
-        // see whether the energy exchanged with the air since the last chunk transfer warrants another chunk
-        count = Util.roundSymmetric( this.energyExchangedWithAirSinceLastChunkTransfer / EFACConstants.ENERGY_PER_CHUNK );
-      }
-      return count;
-    },
-
-    /**
-=======
->>>>>>> 5db6f06a
      * animate the energy chunks
      * @param {number} dt
      * @private
