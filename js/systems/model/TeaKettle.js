--- conflicted
+++ resolved
@@ -87,13 +87,8 @@
     this.steamPowerableElementInPlaceProperty = steamPowerableElementInPlaceProperty;
     this.heatEnergyProducedSinceLastChunk = EFACConstants.ENERGY_PER_CHUNK / 2;
     this.energyChunkMovers = new ObservableArray( {
-<<<<<<< HEAD
       tandem: options.tandem.createTandem( 'energyChunkMovers' ),
-      phetioType: ObservableArrayIO( ReferenceIO( EnergyChunkPathMover.EnergyChunkPathMoverIO ) )
-=======
-      tandem: tandem.createTandem( 'energyChunkMovers' ),
       phetioType: ObservableArray.ObservableArrayIO( ReferenceIO( EnergyChunkPathMover.EnergyChunkPathMoverIO ) )
->>>>>>> 9ea5ecab
     } );
     this.energyChunkGroup = energyChunkGroup;
     this.energyChunkPathMoverGroup = energyChunkPathMoverGroup;
@@ -101,13 +96,8 @@
     // @private - List of chunks that are not being transferred to the next energy system
     // element.
     this.exemptFromTransferEnergyChunks = new ObservableArray( {
-<<<<<<< HEAD
       tandem: options.tandem.createTandem( 'exemptFromTransferEnergyChunks' ),
-      phetioType: ObservableArrayIO( ReferenceIO( EnergyChunk.EnergyChunkIO ) )
-=======
-      tandem: tandem.createTandem( 'exemptFromTransferEnergyChunks' ),
       phetioType: ObservableArray.ObservableArrayIO( ReferenceIO( EnergyChunk.EnergyChunkIO ) )
->>>>>>> 9ea5ecab
     } );
 
     assert && this.outgoingEnergyChunks.addItemAddedListener( chunk => {
