--- conflicted
+++ resolved
@@ -120,13 +120,8 @@
     this.energyChunksVisibleProperty = energyChunksVisibleProperty;
     this.mechanicalPoweredSystemIsNextProperty = mechanicalPoweredSystemIsNextProperty;
     this.energyChunkMovers = new ObservableArray( {
-<<<<<<< HEAD
       tandem: options.tandem.createTandem( 'energyChunkMovers' ),
-      phetioType: ObservableArrayIO( ReferenceIO( EnergyChunkPathMover.EnergyChunkPathMoverIO ) )
-=======
-      tandem: tandem.createTandem( 'energyChunkMovers' ),
       phetioType: ObservableArray.ObservableArrayIO( ReferenceIO( EnergyChunkPathMover.EnergyChunkPathMoverIO ) )
->>>>>>> 9ea5ecab
     } );
 
     this.energyProducedSinceLastChunkEmitted = EFACConstants.ENERGY_PER_CHUNK * 0.9;
