// Copyright 2016-2020, University of Colorado Boulder

/**
 * A type that represents a model of a solar panel that converts light energy to electrical energy.  The panel actually
 * consists of an actual panel but also is meant to have a lower assembly through which energy chunks move.  The
 * appearance needs to be tightly coordinated with the images used in the view.
 *
 * @author John Blanco
 * @author Andrew Adare
 * @author Chris Klusendorf (PhET Interactive Simulations)
 */

import NumberProperty from '../../../../axon/js/NumberProperty.js';
import ObservableArray from '../../../../axon/js/ObservableArray.js';
import Bounds2 from '../../../../dot/js/Bounds2.js';
import Dimension2 from '../../../../dot/js/Dimension2.js';
import Matrix3 from '../../../../dot/js/Matrix3.js';
import Utils from '../../../../dot/js/Utils.js';
import Vector2 from '../../../../dot/js/Vector2.js';
import Shape from '../../../../kite/js/Shape.js';
import merge from '../../../../phet-core/js/merge.js';
import Image from '../../../../scenery/js/nodes/Image.js';
import Tandem from '../../../../tandem/js/Tandem.js';
import ReferenceIO from '../../../../tandem/js/types/ReferenceIO.js';
import SOLAR_PANEL_ICON from '../../../images/solar_panel_icon_png.js';
import EFACConstants from '../../common/EFACConstants.js';
import EnergyType from '../../common/model/EnergyType.js';
import energyFormsAndChanges from '../../energyFormsAndChanges.js';
import energyFormsAndChangesStrings from '../../energyFormsAndChangesStrings.js';
import Energy from './Energy.js';
import EnergyChunkPathMover from './EnergyChunkPathMover.js';
import EnergyConverter from './EnergyConverter.js';

// constants
const PANEL_SIZE = new Dimension2( 0.15, 0.07 ); // size of the panel-only portion (no connectors), in meters

// Constants used for creating the path followed by the energy chunks and for positioning the wire and connector
// images in the view.  Many of these numbers were empirically determined based on the images, and will need to be
// updated if the images change.  All values are in meters.
const PANEL_CONNECTOR_OFFSET = new Vector2( 0.015, 0 ); // where the bottom of the panel connects to the wires & such
const CONVERGENCE_POINT_OFFSET = PANEL_CONNECTOR_OFFSET.plusXY( 0, 0.0065 );
const WIRE_CURVE_POINT_1_OFFSET = PANEL_CONNECTOR_OFFSET.plusXY( 0, -0.025 );
const WIRE_CURVE_POINT_2_OFFSET = PANEL_CONNECTOR_OFFSET.plusXY( 0.005, -0.0325 );
const WIRE_CURVE_POINT_3_OFFSET = PANEL_CONNECTOR_OFFSET.plusXY( 0.008, -0.0355 );
const WIRE_CURVE_POINT_4_OFFSET = PANEL_CONNECTOR_OFFSET.plusXY( 0.012, -0.038 );
const WIRE_CURVE_POINT_5_OFFSET = PANEL_CONNECTOR_OFFSET.plusXY( 0.0165, -0.040 );
const OUTGOING_CONNECTOR_OFFSET = PANEL_CONNECTOR_OFFSET.plusXY( 0.042, -0.041 );
const REFLECTION_ANGLE = 1.012; // when a chunk gets reflected, send it away from the panel at this angle, in radians.

// Inter chunk spacing time for when the chunks reach the 'convergence point' at the bottom of the solar panel.
// Empirically determined to create an appropriate flow of electrical chunks in an energy user wire. In seconds.
const MIN_INTER_CHUNK_TIME = 0.6;

class SolarPanel extends EnergyConverter {

  /**
   * @param {BooleanProperty} energyChunksVisibleProperty
   * @param {EnergyChunkGroup} energyChunkGroup
   * @param {EnergyChunkPathMoverGroup} energyChunkPathMoverGroup
   * @param {Object} [options]
   */
  constructor( energyChunksVisibleProperty, energyChunkGroup, energyChunkPathMoverGroup, options ) {

    options = merge( {
      tandem: Tandem.REQUIRED
    }, options );

    super( new Image( SOLAR_PANEL_ICON ), options );

    // @public {string} - a11y name
    this.a11yName = energyFormsAndChangesStrings.a11y.solarPanel;

    // @private
    this.electricalEnergyChunkMovers = new ObservableArray( {
<<<<<<< HEAD
      tandem: options.tandem.createTandem( 'electricalEnergyChunkMovers' ),
      phetioType: ObservableArrayIO( ReferenceIO( EnergyChunkPathMover.EnergyChunkPathMoverIO ) )
    } );
    this.lightEnergyChunkMovers = new ObservableArray( {
      tandem: options.tandem.createTandem( 'lightEnergyChunkMovers' ),
      phetioType: ObservableArrayIO( ReferenceIO( EnergyChunkPathMover.EnergyChunkPathMoverIO ) )
=======
      tandem: tandem.createTandem( 'electricalEnergyChunkMovers' ),
      phetioType: ObservableArray.ObservableArrayIO( ReferenceIO( EnergyChunkPathMover.EnergyChunkPathMoverIO ) )
    } );
    this.lightEnergyChunkMovers = new ObservableArray( {
      tandem: tandem.createTandem( 'lightEnergyChunkMovers' ),
      phetioType: ObservableArray.ObservableArrayIO( ReferenceIO( EnergyChunkPathMover.EnergyChunkPathMoverIO ) )
>>>>>>> 9ea5ecab
    } );
    this.latestChunkArrivalTime = 0;
    this.numberOfConvertedChunks = 0;
    this.energyChunksVisibleProperty = energyChunksVisibleProperty;
    this.energyOutputRateProperty = new NumberProperty( 0, {
      tandem: options.tandem.createTandem( 'energyOutputRateProperty' ),
      phetioReadOnly: true,
      phetioHighFrequency: true
    } );

    // @private - counter to mimic function of IClock in original Java code
    this.simulationTime = 0;
    this.energyChunkGroup = energyChunkGroup;
    this.energyChunkPathMoverGroup = energyChunkPathMoverGroup;

    // A shape used to describe where the collection area is relative to the model position.  The collection area is at
    // the top, and the energy chunks flow through wires and connectors below.
    // @public - (read-only)
    this.untranslatedPanelBounds = new Bounds2(
      -PANEL_SIZE.width / 2,
      0,
      PANEL_SIZE.width / 2,
      PANEL_SIZE.height
    );

    // @public - (read-only)
    this.untranslatedAbsorptionShape = new Shape()
      .moveTo( 0, 0 )
      .lineToRelative( -PANEL_SIZE.width / 2, 0 )
      .lineToRelative( PANEL_SIZE.width, PANEL_SIZE.height )
      .close();

    this.positionProperty.link( position => {

      // shape used when determining if a given chunk of light energy should be absorbed. It is created at (0,0) relative
      // to the solar panel, so its position needs to be adjusted when the solar panel changes its position. It cannot
      // just use a relative position to the solar panel because energy chunks that are positioned globally need to check
      // to see if they are located within this shape, so it needs a global position as well. The untranslated version of
      // this shape is needed to draw the helper shape node in SolarPanelNode.
      // @private {Shape}
      this.absorptionShape = this.untranslatedAbsorptionShape.transformed( Matrix3.translation( position.x, position.y ) );
    } );
  }

  /**
   * @param  {number} dt - time step, in seconds
   * @param  {Energy} incomingEnergy - type, amount, direction of energy
   * @returns {Energy}
   * @public
   */
  step( dt, incomingEnergy ) {
    if ( this.activeProperty.value ) {

      // handle any incoming energy chunks
      if ( this.incomingEnergyChunks.length > 0 ) {

        this.incomingEnergyChunks.forEach( incomingChunk => {

          if ( incomingChunk.energyTypeProperty.get() === EnergyType.LIGHT ) {

            if ( this.numberOfConvertedChunks < 4 ) {

              // convert this chunk to electrical energy and add it to the list of energy chunks being managed
              incomingChunk.energyTypeProperty.set( EnergyType.ELECTRICAL );
              this.energyChunkList.push( incomingChunk );

              // add a "mover" that will move this energy chunk to the bottom of the solar panel
              this.electricalEnergyChunkMovers.push( this.energyChunkPathMoverGroup.createNextElement(
                incomingChunk,
                EnergyChunkPathMover.createPathFromOffsets( this.positionProperty.get(), [ CONVERGENCE_POINT_OFFSET ] ),
                this.chooseChunkSpeedOnPanel( incomingChunk ) )
              );

              this.numberOfConvertedChunks++;
            }
            else {

              // leave this chunk as light energy and add it to the list of energy chunks being managed
              this.energyChunkList.push( incomingChunk );

              // add a "mover" that will reflect this energy chunk up and away from the panel
              this.lightEnergyChunkMovers.push( this.energyChunkPathMoverGroup.createNextElement(
                incomingChunk,
                EnergyChunkPathMover.createStraightPath( incomingChunk.positionProperty.get(), REFLECTION_ANGLE ),
                EFACConstants.ENERGY_CHUNK_VELOCITY )
              );

              this.numberOfConvertedChunks = 0;
            }
          }

          // by design, this shouldn't happen, so raise an error if it does
          else {
            assert && assert(
              false,
              `Encountered energy chunk with unexpected type: ${incomingChunk.energyTypeProperty.get()}`
            );
          }
        } );

        this.incomingEnergyChunks.clear();
      }

      // move the energy chunks that are currently under management
      this.moveElectricalEnergyChunks( dt );
      this.moveReflectedEnergyChunks( dt );
    }

    // produce the appropriate amount of energy
    let energyProduced = 0;
    if ( this.activeProperty.value && incomingEnergy.type === EnergyType.LIGHT ) {

      // 68% efficient. Empirically determined to match the rate of energy chunks that flow from the sun to the solar
      // panel (this way, the fan moves at the same speed when chunks are on or off).
      energyProduced = incomingEnergy.amount * 0.68;
    }
    this.energyOutputRateProperty.value = Utils.toFixedNumber( energyProduced / dt, 11 );

    this.simulationTime += dt;

    return new Energy( EnergyType.ELECTRICAL, energyProduced, 0 );
  }

  /**
   * update electrical energy chunk positions
   * @param  {number} dt - time step, in seconds
   * @private
   */
  moveElectricalEnergyChunks( dt ) {

    // iterate over a copy to mutate original without problems
    const movers = this.electricalEnergyChunkMovers.getArrayCopy();

    movers.forEach( mover => {

      mover.moveAlongPath( dt );

      if ( mover.pathFullyTraversed ) {

        this.electricalEnergyChunkMovers.remove( mover );
        const pathThroughConverterOffsets = [
          WIRE_CURVE_POINT_1_OFFSET,
          WIRE_CURVE_POINT_2_OFFSET,
          WIRE_CURVE_POINT_3_OFFSET,
          WIRE_CURVE_POINT_4_OFFSET,
          WIRE_CURVE_POINT_5_OFFSET,
          OUTGOING_CONNECTOR_OFFSET
        ];

        // energy chunk has reached the bottom of the panel and now needs to move through the converter
        if ( mover.energyChunk.positionProperty.value.equals( this.positionProperty.value.plus( CONVERGENCE_POINT_OFFSET ) ) ) {
          this.electricalEnergyChunkMovers.push( this.energyChunkPathMoverGroup.createNextElement( mover.energyChunk,
            EnergyChunkPathMover.createPathFromOffsets( this.positionProperty.value, pathThroughConverterOffsets ),
            EFACConstants.ENERGY_CHUNK_VELOCITY ) );
        }

          // the energy chunk has traveled across the panel and through the converter, so pass it off to the next
        // element in the system
        else {
          this.energyChunkList.remove( mover.energyChunk );
          this.outgoingEnergyChunks.push( mover.energyChunk );
        }
        this.energyChunkPathMoverGroup.disposeElement( mover );
      }
    } );
  }

  /**
   * update light energy chunk positions
   * @param  {number} dt - time step, in seconds
   * @private
   */
  moveReflectedEnergyChunks( dt ) {

    // iterate over a copy to mutate original without problems
    const movers = this.lightEnergyChunkMovers.getArrayCopy();

    movers.forEach( mover => {
      mover.moveAlongPath( dt );

      // remove this energy chunk entirely
      if ( mover.pathFullyTraversed ) {
        this.lightEnergyChunkMovers.remove( mover );
        this.energyChunkList.remove( mover.energyChunk );
        this.energyChunkGroup.disposeElement( mover.energyChunk );
        this.energyChunkPathMoverGroup.disposeElement( mover );
      }
    } );
  }

  /**
   * @param {Energy} incomingEnergy
   * @public
   * @override
   */
  preloadEnergyChunks( incomingEnergy ) {
    this.clearEnergyChunks();

    if ( incomingEnergy.amount === 0 || incomingEnergy.type !== EnergyType.LIGHT ) {

      // no energy chunk pre-loading needed
      return;
    }

    const absorptionBounds = this.getAbsorptionShape().bounds;
    const lowerLeftOfPanel = new Vector2( absorptionBounds.minX, absorptionBounds.minY );
    const upperRightOfPanel = new Vector2( absorptionBounds.maxX, absorptionBounds.maxY );
    const crossLineAngle = upperRightOfPanel.minus( lowerLeftOfPanel ).angle;
    const crossLineLength = lowerLeftOfPanel.distance( upperRightOfPanel );
    const dt = 1 / EFACConstants.FRAMES_PER_SECOND;
    let energySinceLastChunk = EFACConstants.ENERGY_PER_CHUNK * 0.99;
    let preloadComplete = false;

    // simulate energy chunks moving through the system
    while ( !preloadComplete ) {

      // full energy rate generates too many chunks, so an adjustment factor is used
      energySinceLastChunk += incomingEnergy.amount * dt * 0.4;

      // determine if time to add a new chunk
      if ( energySinceLastChunk >= EFACConstants.ENERGY_PER_CHUNK ) {
        let initialPosition;
        if ( this.energyChunkList.length === 0 ) {

          // for predictability of the algorithm, add the first chunk to the center of the panel
          initialPosition = lowerLeftOfPanel.plus(
            new Vector2( crossLineLength * 0.5, 0 ).rotated( crossLineAngle )
          );
        }
        else {

          // choose a random position along the center portion of the cross line
          initialPosition = lowerLeftOfPanel.plus(
            new Vector2( crossLineLength * ( 0.5 * phet.joist.random.nextDouble() + 0.25 ), 0 ).rotated( crossLineAngle )
          );
        }

        const newEnergyChunk = this.energyChunkGroup.createNextElement(
          EnergyType.ELECTRICAL,
          initialPosition,
          Vector2.ZERO,
          this.energyChunksVisibleProperty
        );

        this.energyChunkList.push( newEnergyChunk );

        // add a "mover" that will move this energy chunk to the bottom of the solar panel
        this.electricalEnergyChunkMovers.push( this.energyChunkPathMoverGroup.createNextElement(
          newEnergyChunk,
          EnergyChunkPathMover.createPathFromOffsets( this.positionProperty.get(), [ CONVERGENCE_POINT_OFFSET ] ),
          this.chooseChunkSpeedOnPanel( newEnergyChunk ) )
        );

        // update energy since last chunk
        energySinceLastChunk -= EFACConstants.ENERGY_PER_CHUNK;
      }

      this.moveElectricalEnergyChunks( dt );

      if ( this.outgoingEnergyChunks.length > 0 ) {

        // an energy chunk has made it all the way through the system, which completes the pre-load
        preloadComplete = true;
      }
    }
  }

  /**
   * @returns {Energy} type, amount, direction of emitted energy
   * @public
   */
  getEnergyOutputRate() {
    return new Energy( EnergyType.ELECTRICAL, this.energyOutputRateProperty.value, 0 );
  }

  /**
   * choose speed of chunk on panel such that it won't clump up with other chunks
   * @param  {EnergyChunk} incomingEnergyChunk
   * @returns {number} speed
   * @private
   */
  chooseChunkSpeedOnPanel( incomingEnergyChunk ) {

    // start with default speed
    const chunkSpeed = EFACConstants.ENERGY_CHUNK_VELOCITY;

    // count the number of chunks currently on the panel
    let numberOfChunksOnPanel = 0;

    this.electricalEnergyChunkMovers.forEach( mover => {
      if ( mover.getFinalDestination().equals( this.positionProperty.value.plus( CONVERGENCE_POINT_OFFSET ) ) ) {
        numberOfChunksOnPanel++;
      }
    } );

    // compute the projected time of arrival at the convergence point
    const distanceToConvergencePoint =
      incomingEnergyChunk.positionProperty.get().distance( this.positionProperty.value.plus( CONVERGENCE_POINT_OFFSET ) );
    const travelTime = distanceToConvergencePoint / chunkSpeed;
    let projectedArrivalTime = this.simulationTime + travelTime;

    // calculate the minimum spacing based on the number of chunks on the panel
    const minArrivalTimeSpacing = numberOfChunksOnPanel <= 3 ?
                                  MIN_INTER_CHUNK_TIME :
                                  MIN_INTER_CHUNK_TIME / ( numberOfChunksOnPanel - 2 );

    // if the projected arrival time is too close to the current last chunk, slow down so that the minimum spacing is
    // maintained
    if ( this.latestChunkArrivalTime + minArrivalTimeSpacing > projectedArrivalTime ) {
      projectedArrivalTime = this.latestChunkArrivalTime + minArrivalTimeSpacing;
    }

    this.latestChunkArrivalTime = projectedArrivalTime;

    return distanceToConvergencePoint / ( projectedArrivalTime - this.simulationTime );
  }

  /**
   * @param {EnergyChunk[]} energyChunks
   * @public
   * @override
   */
  injectEnergyChunks( energyChunks ) {

    // before adding all injected chunks into the solar panel's incoming energy chunks array, make sure that they are
    // all light energy. if not, pull out the bad ones and pass the rest through.
    // see https://github.com/phetsims/energy-forms-and-changes/issues/150
    energyChunks.forEach( chunk => {
      if ( chunk.energyTypeProperty.value !== EnergyType.LIGHT ) {
        energyChunks = _.pull( energyChunks, chunk );
      }
    } );
    super.injectEnergyChunks( energyChunks );
  }

  /**
   * @public
   * @override
   */
  clearEnergyChunks() {
    super.clearEnergyChunks();
    this.electricalEnergyChunkMovers.forEach( mover => this.energyChunkPathMoverGroup.disposeElement( mover ) );
    this.electricalEnergyChunkMovers.clear();
    this.lightEnergyChunkMovers.forEach( mover => this.energyChunkPathMoverGroup.disposeElement( mover ) );
    this.lightEnergyChunkMovers.clear();
    this.latestChunkArrivalTime = 0;
  }

  /**
   * get the shape of the area where light can be absorbed
   * @returns {Shape}
   * @public
   */
  getAbsorptionShape() {
    return this.absorptionShape;
  }

  /**
   * @override
   * @public (EnergySystemElementIO)
   * @returns {Object}
   */
  toStateObject() {
    return {
      numberOfConvertedChunks: this.numberOfConvertedChunks,
      latestChunkArrivalTime: this.latestChunkArrivalTime,
      simulationTime: this.simulationTime
    };
  }

  /**
   * @override
   * @public (EnergySystemElementIO)
   * @param {Object} stateObject - see this.toStateObject()
   */
  applyState( stateObject ) {
    this.numberOfConvertedChunks = stateObject.numberOfConvertedChunks;
    this.latestChunkArrivalTime = stateObject.latestChunkArrivalTime;
    this.simulationTime = stateObject.simulationTime;
  }
}

// statics
SolarPanel.PANEL_CONNECTOR_OFFSET = PANEL_CONNECTOR_OFFSET;

energyFormsAndChanges.register( 'SolarPanel', SolarPanel );
export default SolarPanel;<|MERGE_RESOLUTION|>--- conflicted
+++ resolved
@@ -72,21 +72,12 @@
 
     // @private
     this.electricalEnergyChunkMovers = new ObservableArray( {
-<<<<<<< HEAD
       tandem: options.tandem.createTandem( 'electricalEnergyChunkMovers' ),
-      phetioType: ObservableArrayIO( ReferenceIO( EnergyChunkPathMover.EnergyChunkPathMoverIO ) )
+      phetioType: ObservableArray.ObservableArrayIO( ReferenceIO( EnergyChunkPathMover.EnergyChunkPathMoverIO ) )
     } );
     this.lightEnergyChunkMovers = new ObservableArray( {
       tandem: options.tandem.createTandem( 'lightEnergyChunkMovers' ),
-      phetioType: ObservableArrayIO( ReferenceIO( EnergyChunkPathMover.EnergyChunkPathMoverIO ) )
-=======
-      tandem: tandem.createTandem( 'electricalEnergyChunkMovers' ),
       phetioType: ObservableArray.ObservableArrayIO( ReferenceIO( EnergyChunkPathMover.EnergyChunkPathMoverIO ) )
-    } );
-    this.lightEnergyChunkMovers = new ObservableArray( {
-      tandem: tandem.createTandem( 'lightEnergyChunkMovers' ),
-      phetioType: ObservableArray.ObservableArrayIO( ReferenceIO( EnergyChunkPathMover.EnergyChunkPathMoverIO ) )
->>>>>>> 9ea5ecab
     } );
     this.latestChunkArrivalTime = 0;
     this.numberOfConvertedChunks = 0;
