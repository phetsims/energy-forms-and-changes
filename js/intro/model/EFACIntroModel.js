// Copyright 2014-2018, University of Colorado Boulder

/**
 *  model for the 'Intro' screen of the Energy Forms And Changes simulation
 *
 * @author John Blanco
 * @author Martin Veillette (Berea College)
 * @author Chris Klusendorf (PhET Interactive Simulations)
 */
define( function( require ) {
  'use strict';

  // modules
  var Air = require( 'ENERGY_FORMS_AND_CHANGES/intro/model/Air' );
  var Beaker = require( 'ENERGY_FORMS_AND_CHANGES/common/model/Beaker' );
  var BeakerContainer = require( 'ENERGY_FORMS_AND_CHANGES/intro/model/BeakerContainer' );
  var Block = require( 'ENERGY_FORMS_AND_CHANGES/intro/model/Block' );
  var BlockType = require( 'ENERGY_FORMS_AND_CHANGES/intro/model/BlockType' );
  var BooleanProperty = require( 'AXON/BooleanProperty' );
  var Bounds2 = require( 'DOT/Bounds2' );
  var Burner = require( 'ENERGY_FORMS_AND_CHANGES/common/model/Burner' );
  var EFACConstants = require( 'ENERGY_FORMS_AND_CHANGES/common/EFACConstants' );
<<<<<<< HEAD
  var Emitter = require( 'AXON/Emitter' );
=======
  var EnergyBalanceTracker = require( 'ENERGY_FORMS_AND_CHANGES/intro/model/EnergyBalanceTracker' );
>>>>>>> 5db6f06a
  var EnergyContainerCategory = require( 'ENERGY_FORMS_AND_CHANGES/intro/model/EnergyContainerCategory' );
  var energyFormsAndChanges = require( 'ENERGY_FORMS_AND_CHANGES/energyFormsAndChanges' );
  var inherit = require( 'PHET_CORE/inherit' );
  var Property = require( 'AXON/Property' );
  var Range = require( 'DOT/Range' );
  var Shape = require( 'KITE/Shape' );
  var SimSpeed = require( 'ENERGY_FORMS_AND_CHANGES/intro/model/SimSpeed' );
  var StickyTemperatureAndColorSensor = require( 'ENERGY_FORMS_AND_CHANGES/intro/model/StickyTemperatureAndColorSensor' );
  var TemperatureAndColor = require( 'ENERGY_FORMS_AND_CHANGES/intro/model/TemperatureAndColor' );
  var Vector2 = require( 'DOT/Vector2' );

  // constants
  var NUM_THERMOMETERS = 4;
  var BEAKER_WIDTH = 0.085; // in meters
  var BEAKER_HEIGHT = BEAKER_WIDTH * 1.1;
  var MAJOR_TICK_MARK_DISTANCE = BEAKER_HEIGHT * 0.95 / 3;
  var FAST_FORWARD_MULTIPLIER = 4;

  // the sim model x range is laid out in meters with 0 in the middle, so this value is the left edge of the sim, in meters
  var LEFT_EDGE = -0.30;
  var RIGHT_EDGE = 0.30;

  // this is the desired space between the edges of the sim ( left edge or right edge) and the edge
  // of the widest element (a beaker) when it's sitting at one of the outer snap-to spots on the ground, in meters
  var EDGE_PAD = 0.016;

  // number of snap-to spots on the ground, should match number of thermal containers
  var NUM_GROUND_SPOTS = 6;

  // initial thermometer location, intended to be away from any model objects so that they don't get stuck to anything
  var INITIAL_THERMOMETER_LOCATION = new Vector2( 100, 100 );

  // minimum distance allowed between two objects, used to prevent floating point issues
  var MIN_INTER_ELEMENT_DISTANCE = 1E-9; // in meters

  /**
   * main constructor for EFACIntroModel, which contains all of the model logic for the Intro sim screen
   * @constructor
   */
  function EFACIntroModel() {

    var self = this;

    // @public {BooleanProperty} - controls whether the energy chunks are visible in the view
    this.energyChunksVisibleProperty = new BooleanProperty( false );

    // @public {BooleanProperty} - controls whether HeaterCoolerNodes are linked together
    this.linkedHeatersProperty = new BooleanProperty( false );

    // @public {BooleanProperty} - is the sim running or paused?
    this.isPlayingProperty = new Property( true );

    // @public {Property.<SimSpeed>} - controls the speed of the sim
    this.simSpeedProperty = new Property( SimSpeed.NORMAL, {
      validValues: [ SimSpeed.NORMAL, SimSpeed.FAST_FORWARD ]
    } );

    // @public (read-only) {Air} - model of the air that surrounds the other model elements, and can absorb or provide
    // energy
    this.air = new Air( this.energyChunksVisibleProperty );

    // @private - calculate space in between the center points of the snap-to spots on the ground
    this.spaceBetweenSpotCenters = ( RIGHT_EDGE - LEFT_EDGE - ( EDGE_PAD * 2 ) - BEAKER_WIDTH ) / ( NUM_GROUND_SPOTS - 1 );
    this.groundSpotXPositions = [];

    // determine the locations of the snap-to spots, and round them to a few decimal places
    var leftEdgeToBeakerCenterPad = LEFT_EDGE + EDGE_PAD + ( BEAKER_WIDTH / 2 );
    for ( var i = 0; i < NUM_GROUND_SPOTS; i++ ) {
      this.groundSpotXPositions.push( Util.roundSymmetric( ( this.spaceBetweenSpotCenters * i + leftEdgeToBeakerCenterPad ) * 1000 ) / 1000 );
    }

    // @public (read-only) {Block}
    this.ironBlock = new Block(
      new Vector2( this.groundSpotXPositions[ 0 ], 0 ),
      this.energyChunksVisibleProperty,
      BlockType.IRON
    );

    // @public (read-only) {Block}
    this.brick = new Block(
      new Vector2( this.groundSpotXPositions[ 1 ], 0 ),
      this.energyChunksVisibleProperty,
      BlockType.BRICK
    );

    // @public (read-only) {Block[]} - list of all blocks in sim
    this.blocks = [ this.brick, this.ironBlock ];

    // @public (read-only) {Burner} - right and left burners
    this.leftBurner = new Burner( new Vector2( this.groundSpotXPositions[ 2 ], 0 ), this.energyChunksVisibleProperty );
    this.rightBurner = new Burner( new Vector2( this.groundSpotXPositions[ 3 ], 0 ), this.energyChunksVisibleProperty );

    var listOfThingsThatCanGoInBeaker = [ this.brick, this.ironBlock ];

    // @public (read-only) {BeakerContainer)
    this.waterBeaker = new BeakerContainer(
      new Vector2( this.groundSpotXPositions[ 4 ], 0 ),
      BEAKER_WIDTH,
      BEAKER_HEIGHT,
      listOfThingsThatCanGoInBeaker,
      this.energyChunksVisibleProperty, {
        majorTickMarkDistance: MAJOR_TICK_MARK_DISTANCE
      }
    );

    // @public (read-only) {BeakerContainer)
    this.oliveOilBeaker = new BeakerContainer(
      new Vector2( this.groundSpotXPositions[ 5 ], 0 ),
      BEAKER_WIDTH,
      BEAKER_HEIGHT,
      listOfThingsThatCanGoInBeaker,
      this.energyChunksVisibleProperty, {
        fluidColor: EFACConstants.OLIVE_OIL_COLOR_IN_BEAKER,
        steamColor: EFACConstants.OLIVE_OIL_STEAM_COLOR,
        fluidSpecificHeat: EFACConstants.OLIVE_OIL_SPECIFIC_HEAT,
        fluidDensity: EFACConstants.OLIVE_OIL_DENSITY,
        fluidBoilingPoint: EFACConstants.OLIVE_OIL_BOILING_POINT_TEMPERATURE,
        energyContainerCategory: EnergyContainerCategory.OLIVE_OIL,
        majorTickMarkDistance: MAJOR_TICK_MARK_DISTANCE
      }
    );

    // @public (read-only) {BeakerContainer[]}
    this.beakers = [ this.waterBeaker, this.oliveOilBeaker ];

    // @private - put all the thermal containers on a list for easy iteration
    this.thermalContainers = [ this.brick, this.ironBlock, this.waterBeaker, this.oliveOilBeaker ];

    // @private {Object} - an object that is used to track which thermal containers are in contact with one another in
    // each model step.
    this.inThermalContactInfo = {};
    this.thermalContainers.forEach( function( thermalContainer ) {
      self.inThermalContactInfo[ thermalContainer.id ] = [];
    } );

    // @private - put burners into a list for easy iteration
    this.burners = [ this.rightBurner, this.leftBurner ];

    // @private - put all of the model elements on a list for easy iteration
    this.modelElementList = [ this.leftBurner, this.rightBurner, this.brick, this.ironBlock, this.waterBeaker, this.oliveOilBeaker ];

    // @public (read-only) {StickyTemperatureAndColorSensor[]}
    this.temperatureAndColorSensors = [];
    _.times( NUM_THERMOMETERS, function() {
      var sensor = new StickyTemperatureAndColorSensor( self, INITIAL_THERMOMETER_LOCATION, false );
      self.temperatureAndColorSensors.push( sensor );

      // Add handling for a special case where the user drops something (generally a block) in the beaker behind this
      // thermometer. The action is to automatically move the thermometer to a location where it continues to sense the
      // beaker temperature. This was requested after interviews.
      sensor.sensedElementColorProperty.link( function( newColor, oldColor ) {

        self.beakers.forEach( function( beaker ) {
          var blockWidthIncludingPerspective = self.ironBlock.getProjectedShape().bounds.width;

          var xRange = new Range(
            beaker.getBounds().centerX - blockWidthIncludingPerspective / 2,
            beaker.getBounds().centerX + blockWidthIncludingPerspective / 2
          );

          if ( newColor !== EFACConstants.FIRST_SCREEN_BACKGROUND_COLOR &&
               oldColor === beaker.fluidColor &&
               !sensor.userControlledProperty.get() &&
               !beaker.userControlledProperty.get() &&
               xRange.contains( sensor.positionProperty.value.x ) ) {

            // fake a movement by the user to a point in the beaker where the sensor is not over a brick
            sensor.userControlledProperty.set( true ); // must toggle userControlled to enable element following
            sensor.position = new Vector2(
              beaker.getBounds().maxX - 0.01,
              beaker.getBounds().minY + beaker.getBounds().height * 0.33
            );
            sensor.userControlledProperty.set( false );
          }
        } );
      } );
    } );

    // @private {EnergyBalanceTracker} - This is used to track energy exchanges between all of the various energy
    // containing elements and using that information to transfer energy chunks commensurately.
    this.energyBalanceTracker = new EnergyBalanceTracker();

    // @private {EnergyBalanceRecord[]} - An array used for getting energy balances from the energy balance tracker,
    // pre-allocated and reused in an effort to reduce memory allocations.
    this.reusableBalanceArray = [];

    // Pre-calculate the space occupied by the burners, since they don't move.  This is used when validating positions
    // of movable model elements.  The space is extended a bit to the left to avoid awkward z-ording issues when
    // preventing overlap.
    var leftBurnerBounds = this.leftBurner.getCompositeBounds();
    var rightBurnerBounds = this.rightBurner.getCompositeBounds();
    var burnerPerspectiveExtension = leftBurnerBounds.height * EFACConstants.BURNER_EDGE_TO_HEIGHT_RATIO *
                                     Math.cos( EFACConstants.BURNER_PERSPECTIVE_ANGLE ) / 2;

    this.burnerBlockingRect = new Bounds2(
      leftBurnerBounds.minX - burnerPerspectiveExtension,
      leftBurnerBounds.minY,
      rightBurnerBounds.maxX,
      rightBurnerBounds.maxY
    );

    // @public - used to notify the view that a manual step was called
    this.manualStepEmitter = new Emitter( { argumentTypes: [ { valueType: 'number' } ] } );
  }

  // helper function
  function mapHeatCoolLevelToColor( heatCoolLevel ) {
    var color;
    if ( heatCoolLevel > 0 ) {
      color = 'orange';
    }
    else if ( heatCoolLevel < 0 ) {
      color = '#87CEFA';
    }
    else {
      color = EFACConstants.FIRST_SCREEN_BACKGROUND_COLOR;
    }
    return color;
  }

  /**
   * helper function to determine if one thermal model element is immersed in another - tests if the first element is
   * immersed in the second
   */
  function isImmersedIn( thermalModelElement1, thermalModelElement2 ) {
    return thermalModelElement1 !== thermalModelElement2 &&
           thermalModelElement1.blockType !== undefined &&
           thermalModelElement2.thermalContactArea.containsBounds( thermalModelElement1.getBounds() );
  }

  energyFormsAndChanges.register( 'EFACIntroModel', EFACIntroModel );

  return inherit( Object, EFACIntroModel, {

    /**
     * restore the initial conditions of the model
     * @public
     */
    reset: function() {
      this.energyChunksVisibleProperty.reset();
      this.linkedHeatersProperty.reset();
      this.isPlayingProperty.reset();
      this.simSpeedProperty.reset();
      this.air.reset();
      this.leftBurner.reset();
      this.rightBurner.reset();
      this.ironBlock.reset();
      this.brick.reset();
      this.waterBeaker.reset();
      this.oliveOilBeaker.reset();
      this.temperatureAndColorSensors.forEach( function( sensor ) {
        sensor.reset();
      } );
      this.energyBalanceTracker.clearAllBalances();
    },

    /**
     * step the sim forward by one fixed nominal frame time
     * @public
     */
    manualStep: function() {
      this.stepModel( EFACConstants.SIM_TIME_PER_TICK_NORMAL );
      this.manualStepEmitter.emit( EFACConstants.SIM_TIME_PER_TICK_NORMAL ); // notify the view
    },

    /**
     * step function for this model, automatically called by joist
     * @param {number} dt - delta time, in seconds
     * @public
     */
    step: function( dt ) {

      // only step the model if not paused
      if ( this.isPlayingProperty.get() ) {
        var multiplier = this.simSpeedProperty.get() === SimSpeed.NORMAL ? 1 : FAST_FORWARD_MULTIPLIER;
        this.stepModel( dt * multiplier );
      }

      // step the sensors regardless of whether the sim is paused, and fast forward makes no difference
      this.temperatureAndColorSensors.forEach( function( thermometer ) {
        thermometer.step( dt );
      } );
    },

    /**
     * update the state of the model for a given time amount
     * @param {number} dt - time step, in seconds
     * @private
     */
    stepModel: function( dt ) {

      var self = this;

      // Cause any user-movable model elements that are not supported by a surface to fall or, in some cases, jump up
      // towards the nearest supporting surface.
      var unsupported;
      var raised;
      this.thermalContainers.forEach( function( movableModelElement ) {
        unsupported = movableModelElement.supportingSurface === null;
        raised = ( movableModelElement.positionProperty.value.y !== 0 );
        if ( !movableModelElement.userControlledProperty.value && unsupported && raised ) {
          self.fallToSurface( movableModelElement, dt );
        }
        else if ( !movableModelElement.userControlledProperty.value &&
                  unsupported &&
                  !_.includes( self.groundSpotXPositions, movableModelElement.positionProperty.value.x ) ) {
          self.fallToSurface( movableModelElement, dt );
        }
      } );

      // update the fluid level in the beaker, which could be displaced by one or more of the blocks
      this.beakers.forEach( function( beaker ) {
        beaker.updateFluidDisplacement( [ self.brick.getBounds(), self.ironBlock.getBounds() ] );
      } );

      //=====================================================================
      // Energy and Energy Chunk Exchange
      //=====================================================================

      // Note: Ideally, the order in which the exchanges occur shouldn't make any difference, but since we are working
      // with discrete non-infinitesimal time values, it probably does, so any changes to the order in which the energy
      // exchanges occur below should be thoroughly tested.

      // --------- transfer continuous energy (and not energy chunks yet) between elements --------------

      // clear the flags that are used to track whether energy transfers occurred during this step
      self.energyBalanceTracker.clearRecentlyUpdatedFlags();

      // loop through all the movable thermal energy containers and have them exchange energy with one another
      self.thermalContainers.forEach( function( container1, index ) {
        self.thermalContainers.slice( index + 1, self.thermalContainers.length ).forEach( function( container2 ) {

          // transfer energy if there is a thermal differential, keeping track of what was exchanged
          var energyTransferredFrom1to2 = container1.exchangeEnergyWith( container2, dt );
          self.energyBalanceTracker.logEnergyExchange( container1.id, container2.id, energyTransferredFrom1to2 );
        } );
      } );

      // exchange thermal energy between the burners and the other thermal model elements, including air
      this.burners.forEach( function( burner ) {
        var energyTransferredFromBurner = 0;
        if ( burner.areAnyOnTop( self.thermalContainers ) ) {
          self.thermalContainers.forEach( function( energyContainer ) {
            energyTransferredFromBurner = burner.addOrRemoveEnergyToFromObject( energyContainer, dt );
            self.energyBalanceTracker.logEnergyExchange( burner.id, energyContainer.id, energyTransferredFromBurner );
          } );
        }
        else {

          // nothing on a burner, so heat/cool the air
          energyTransferredFromBurner = burner.addOrRemoveEnergyToFromAir( self.air, dt );
          self.energyBalanceTracker.logEnergyExchange( burner.id, self.air.id, energyTransferredFromBurner );
        }
      } );

      // clear the "in thermal contact" information
      _.values( self.inThermalContactInfo ).forEach( function( inContactList ) {
        inContactList.length = 0;
      } );

      // exchange energy between the movable thermal energy containers and the air
      this.thermalContainers.forEach( function( container1 ) {

        // detect elements that are immersed in a beaker and don't allow them to exchange energy directly with the air
        var immersedInBeaker = false;
        self.beakers.forEach( function( beaker ) {
          if ( isImmersedIn( container1, beaker ) ) {

            // this model element is immersed in the beaker
            immersedInBeaker = true;
          }
        } );

        // exchange energy with the air if not immersed in the beaker
        if ( !immersedInBeaker ) {
          var energyExchangedWithAir = self.air.exchangeEnergyWith( container1, dt );
          self.energyBalanceTracker.logEnergyExchange( self.air.id, container1.id, energyExchangedWithAir );
        }
      } );

      // --------- transfer energy chunks between elements --------------

      // Get a list of all energy balances between pairs of objects whose magnitude exceeds the amount that corresponds
      // to an energy chunk, and that also were recently updated.  The reason that it is important whether or not the
      // balance was recently updated is that it indicates that the entities are in thermal contact, and thus can
      // exchange energy chunks.
      this.reusableBalanceArray.length = 0; // clear the list
      self.energyBalanceTracker.getBalancesOverThreshold(
        EFACConstants.ENERGY_PER_CHUNK,
        true,
        this.reusableBalanceArray
      );

      this.reusableBalanceArray.forEach( function( energyBalanceRecord ) {

        var fromID = energyBalanceRecord.fromID;
        var toID = energyBalanceRecord.toID;

        // figure out who will supply the energy chunk and who will consume it
        var energyChunkSupplier;
        var energyChunkConsumer;
        if ( energyBalanceRecord.energyBalance > 0 ) {
          energyChunkSupplier = self.getThermalElementByID( fromID );
          energyChunkConsumer = self.getThermalElementByID( toID );
        }
        else {
          energyChunkSupplier = self.getThermalElementByID( toID );
          energyChunkConsumer = self.getThermalElementByID( fromID );
        }

        // if the transfer is supposed to go to or from a burner, make sure the burner is in the correct state
        if ( energyChunkSupplier.id.indexOf( 'burner' ) >= 0 && energyChunkSupplier.heatCoolLevelProperty.value < 0 ||
             energyChunkConsumer.id.indexOf( 'burner' ) >= 0 && energyChunkConsumer.heatCoolLevelProperty.value > 0 ) {

          // burner isn't in correct state, bail on this transfer
          return;
        }

        // transfer the energy chunk from the supplier to the consumer
        self.transferEnergyChunk( energyChunkSupplier, energyChunkConsumer, energyBalanceRecord );
      } );

      // Now that continuous energy has been exchanged and then energy chunks have been exchanged based on the
      // accumulated energy exchange balances, we now check to see if any thermal energy containers are left with an
      // imbalance between their energy levels versus the number of energy chunks they contain.  If such an imbalance is
      // detected, we search for a good candidate with which to make an exchange and, if one is found, transfer an
      // energy chunk.  If no good candidate is found, no transfer is made.
      this.thermalContainers.forEach( function( thermalContainer ) {

        var energyChunkBalance = thermalContainer.getEnergyChunkBalance();
        if ( energyChunkBalance !== 0 ) {

          // This thermal energy container has an energy chunk imbalance.  Get a list of all thermal model elements with
          // which a recent thermal energy exchange has occurred, because this lets us know who is in thermal contact
          // ans could thus potentially supply or consume an energy chunk.
          var recentlyUpdatedBalances = self.energyBalanceTracker.getBalancesForID( thermalContainer.id, true );

          // set up some variables that will be used in the loops below
          var bestExchangeCandidate = null;
          var closestMatchExchangeRecord = null;
          var currentRecord;
          var otherElementInRecord;
          var i;

          // Search for other thermal containers that can consume this container's excess or supply this container's
          // needs, as the case may be.
          for ( i = 0; i < recentlyUpdatedBalances.length && bestExchangeCandidate === null; i++ ) {
            currentRecord = recentlyUpdatedBalances[ i ];
            otherElementInRecord = self.getThermalElementByID( currentRecord.getOtherID( thermalContainer.id ) );
            var thisElementTemperature = thermalContainer.getTemperature();
            var otherElementTemperature = otherElementInRecord.getTemperature();

            // See if there is another thermal container that is in the opposite situation from this one, i.e. one that
            // has a deficit of ECs when this one has excess, or vice versa.
            if ( self.thermalContainers.indexOf( otherElementInRecord ) >= 0 ) {
              var otherECBalance = otherElementInRecord.getEnergyChunkBalance();
              if ( energyChunkBalance > 0 && otherECBalance < 0 && thisElementTemperature > otherElementTemperature ||
                   energyChunkBalance < 0 && otherECBalance > 0 && thisElementTemperature < otherElementTemperature ) {

                // this is a great candidate for an exchange
                bestExchangeCandidate = otherElementInRecord;
                closestMatchExchangeRecord = currentRecord;
              }
            }
          }

          if ( !bestExchangeCandidate ) {

            // nothing found yet, see if there is a burner that could take or provide and energy chunk
            for ( i = 0; i < recentlyUpdatedBalances.length && bestExchangeCandidate === null; i++ ) {
              currentRecord = recentlyUpdatedBalances[ i ];
              var otherID = currentRecord.getOtherID( thermalContainer.id );
              if ( otherID.indexOf( 'burner' ) >= 0 ) {

                // This is a burner, is it in a state where it is able to provide or receive an energy chunk?
                var burner = self.getThermalElementByID( otherID );
                var heatCoolLevel = burner.heatCoolLevelProperty.get();
                if ( energyChunkBalance > 0 && heatCoolLevel < 0 || energyChunkBalance < 0 && heatCoolLevel > 0 ) {
                  bestExchangeCandidate = burner;
                  closestMatchExchangeRecord = currentRecord;
                }
              }
            }
          }

          if ( bestExchangeCandidate ) {

            // a good candidate was found, make the transfer
            var energyChunkSupplier;
            var energyChunkConsumer;
            if ( energyChunkBalance > 0 ) {
              energyChunkSupplier = thermalContainer;
              energyChunkConsumer = bestExchangeCandidate;
            }
            else {
              energyChunkSupplier = bestExchangeCandidate;
              energyChunkConsumer = thermalContainer;
            }
            self.transferEnergyChunk( energyChunkSupplier, energyChunkConsumer, closestMatchExchangeRecord );
          }
        }
      } );

      // step model elements to animate energy chunks movement
      this.air.step( dt );
      this.burners.forEach( function( burner ) {
        burner.step( dt );
      } );

      this.thermalContainers.forEach( function( thermalEnergyContainer ) {
        thermalEnergyContainer.step( dt );
      } );
    },

    /**
     * exchange an energy chunk between the provided model elements
     * @param {ModelElement} energyChunkSupplier
     * @param {ModelElement} energyChunkConsumer
     * @param {EnergyBalanceRecord} energyBalanceRecord
     * @private
     */
    transferEnergyChunk: function( energyChunkSupplier, energyChunkConsumer, energyBalanceRecord ) {

      // attempt to extract an energy chunk from the supplier
      var energyChunk;
      if ( energyChunkSupplier !== this.air ) {

        if ( energyChunkConsumer !== this.air ) {
          energyChunk = energyChunkSupplier.extractEnergyChunkClosestToBounds(
            energyChunkConsumer.getCompositeBounds()
          );
        }
        else {

          // when giving an energy chunk to the air, pull one from the top of the supplier
          energyChunk = energyChunkSupplier.extractEnergyChunkClosestToPoint(
            energyChunkSupplier.getCenterTopPoint()
          );
        }
      }
      else {

        // when getting an energy chunk from the air, just let is know roughly where it's going
        energyChunk = energyChunkSupplier.requestEnergyChunk( energyChunkConsumer.positionProperty.get() );
      }

      // if we got an energy chunk, pass it to the consumer
      if ( energyChunk ) {

        if ( energyChunkConsumer === this.air ) {

          // When supplying and energy chunk to the air, constrain the path that the energy chunk will take so that it
          // stays above the container.  The bounds are tweaked a bit to account for the width of the energy chunks in
          // the view.
          var supplierBounds = energyChunkSupplier.getCompositeBounds();
          var horizontalWanderConstraint = new Range( supplierBounds.minX + 0.01, supplierBounds.maxX - 0.01 );
          energyChunkConsumer.addEnergyChunk( energyChunk, horizontalWanderConstraint );
        }
        else {
          energyChunkConsumer.addEnergyChunk( energyChunk );
        }

        // adjust the energy balance since a chunk was transferred, but don't cross zero for the energy balance
        var energyExchangeToLog;
        if ( energyBalanceRecord.energyBalance > 0 ) {
          energyExchangeToLog = Math.max( -EFACConstants.ENERGY_PER_CHUNK, -energyBalanceRecord.energyBalance );
        }
        else {
          energyExchangeToLog = Math.min( EFACConstants.ENERGY_PER_CHUNK, energyBalanceRecord.energyBalance );
        }
        this.energyBalanceTracker.logEnergyExchange(
          energyChunkSupplier.id,
          energyChunkConsumer.id,
          energyExchangeToLog
        );
      }
    },

    /**
     * make a user-movable model element fall to the nearest supporting surface
     * @param {MovableModelElement} modelElement - the falling object
     * @param {number} dt - time step in seconds
     * @private
     */
    fallToSurface: function( modelElement, dt ) {
      var self = this;
      var minYPos = 0;
      var acceleration = -9.8; // meters/s/s

      // sort list of ground spots in order, with the closest spot to modelElement first
      this.groundSpotXPositions.sort( function( a, b ) {
        var distanceA = Math.abs( a - modelElement.positionProperty.value.x );
        var distanceB = Math.abs( b - modelElement.positionProperty.value.x );
        return distanceA - distanceB;
      } );
      var destinationXSpot = null;
      var destinationSurface = null;

      // check out each spot
      for ( var i = 0; i < this.groundSpotXPositions.length &&
                       destinationXSpot === null &&
                       destinationSurface === null; i++
      ) {
        var modelElementsInSpot = [];

        // get a list of what's currently in the spot being checked
        this.modelElementList.forEach( function( potentialRestingModelElement ) {
          if (
            potentialRestingModelElement !== modelElement &&

            // this if statement is checking each potentialRestingModelElement to see which ones are already in the spot
            // that modelElement is falling to.
            //
            // the following first condition usually just needs to check if potentialRestingModelElement's center x
            // coordinate matches the current ground spot x coordinate, but instead it considers any
            // potentialRestingModelElement's to be in this spot if its center x coordinate is within half a spot's
            // width of the ground spot x coordinate. this handles the multitouch case where modelElement is falling and
            // a user drags a different model element somewhere underneath it (which is likely not located at a ground
            // x coordinate), because instead of not detecting that user-held model element as occupying this spot
            // (and therefore falling through it and overlapping), it does detect it, and then falls to the model elements
            // surface instead of all the way down to the ground spot.
            //
            // the first condition of the or clause checks that potentialRestingModelElement is below modelElement
            // because in the case where a beaker with a block inside is being dropped, we don't want the beaker to
            // think that its block is in the spot below it. however, because of floating point errors, sometimes when
            // a block is dragged onto a burner surface next to another block, it is actually slightly lower than the
            // resting block, so it still needs to detect that the resting block is in that spot. otherwise, it will
            // jump inside of it instead of on top of it. that is solved by the second condition of the or clause, which
            // makes sure that the approaching block is far enough away in the x direction that it couldn't be a block
            // inside a beaker, since a block and its containing beaker share the same x coordinate. for that reason,
            // the minimum distance away was arbitrarily chosen.
            Math.abs( potentialRestingModelElement.positionProperty.value.x - self.groundSpotXPositions[ i ] ) <= self.spaceBetweenSpotCenters / 2 &&
            ( potentialRestingModelElement.positionProperty.value.y <= modelElement.positionProperty.value.y ||
              Math.abs( potentialRestingModelElement.positionProperty.value.x - modelElement.positionProperty.value.x ) > modelElement.width / 2
            )
          ) {
            modelElementsInSpot.push( potentialRestingModelElement );
          }
        } );

        if ( modelElementsInSpot.length > 0 ) {
          var highestElement = modelElementsInSpot[ 0 ];
          var beakerFoundInSpot = highestElement instanceof Beaker;

          // if more than one model element is in the spot, find the highest surface and flag any beakers that are present
          for ( var j = 1; j < modelElementsInSpot.length && !beakerFoundInSpot; j++ ) {
            beakerFoundInSpot = beakerFoundInSpot || modelElementsInSpot[ j ] instanceof Beaker;
            if ( modelElementsInSpot[ j ].topSurface.positionProperty.value.y > highestElement.topSurface.positionProperty.value.y ) {
              highestElement = modelElementsInSpot[ j ];
            }
          }
          var currentModelElementInStack = modelElement;
          var beakerFoundInStack = currentModelElementInStack instanceof Beaker;

          // iterate through the stack of model elements being held and flag if any beakers are in it
          while ( currentModelElementInStack.topSurface.elementOnSurfaceProperty.value && !beakerFoundInStack ) {
            beakerFoundInStack = beakerFoundInStack ||
                                 currentModelElementInStack.topSurface.elementOnSurfaceProperty.value instanceof Beaker;
            currentModelElementInStack = currentModelElementInStack.topSurface.elementOnSurfaceProperty.value;
          }

          if ( !( beakerFoundInSpot && beakerFoundInStack ) ) {
            destinationSurface = highestElement.topSurface;
          }
        }
        else {
          destinationXSpot = this.groundSpotXPositions[ i ];
        }
      }

      // if so, center the model element above its new supporting element
      if ( destinationSurface !== null ) {
        minYPos = destinationSurface.positionProperty.value.y;
        modelElement.positionProperty.set(
          new Vector2( destinationSurface.positionProperty.value.x, modelElement.positionProperty.value.y )
        );
      }
      else {
        modelElement.positionProperty.set( new Vector2( destinationXSpot, modelElement.positionProperty.value.y ) );
      }

      // calculate a proposed Y position based on gravitational falling
      var velocity = modelElement.verticalVelocityProperty.value + acceleration * dt;
      var proposedYPos = modelElement.positionProperty.value.y + velocity * dt;
      if ( proposedYPos < minYPos ) {

        // the element has landed on the ground or some other surface
        proposedYPos = minYPos;
        modelElement.verticalVelocityProperty.set( 0 );
        if ( destinationSurface !== null ) {
          modelElement.setSupportingSurface( destinationSurface );
          destinationSurface.elementOnSurfaceProperty.set( modelElement );
        }
      }
      else {
        modelElement.verticalVelocityProperty.set( velocity );
      }
      modelElement.positionProperty.set( new Vector2( modelElement.positionProperty.value.x, proposedYPos ) );
    },

    /**
     * Project a line into a 2D shape based on the provided projection vector. This is a convenience function used by
     * the code that detects potential collisions between the 2D objects in model space.
     * @param {Line} edge
     * @param {Vector2} projection
     * @returns {Shape}
     * @private
     */
    projectShapeFromLine: function( edge, projection ) {
      var shape = new Shape();
      shape.moveToPoint( edge.start );
      shape.lineTo( edge.start.x + projection.x, edge.start.y + projection.y );
      shape.lineTo( edge.end.x + projection.x, edge.end.y + projection.y );
      shape.lineToPoint( edge.end );
      shape.close();
      return shape;
    },

    /**
     * Evaluate whether the provided model element can be moved to the provided position without overlapping with other
     * solid model elements.  If overlap would occur, adjust the position to one that works.  Note that this is not
     * very general due to a number of special requirements for the Energy Forms and Changes sim, so it would likely not
     * be easy to reuse.
     * @param {RectangularThermalMovableModelElement} modelElement - element whose position is being checked
     * @param {Vector2} proposedPosition - the position where the model element would like to go
     * @returns {Vector2} the original proposed position if valid, or alternative position if not
     * TODO: Consider adding the optimization where a vector is provided so that a new one doesn't have to be allocated
     */
    constrainPosition: function( modelElement, proposedPosition ) {

      var self = this;

      // TODO: Optimize this method for allocations

      // calculate the proposed motion TODO consider optimizing to avoid allocation
      var allowedTranslation = proposedPosition.minus( modelElement.positionProperty.get() );

      // get the current composite bounds of the model element
      var modelElementBounds = modelElement.getCompositeBoundsForPosition( modelElement.positionProperty.get() );

      // create bounds that use the perspective compensation that is necessary for evaluating burner interaction
      var modelElementBoundsWithSidePerspective = new Bounds2(
        modelElementBounds.minX - modelElement.perspectiveCompensation.x,
        modelElementBounds.minY,
        modelElementBounds.maxX + modelElement.perspectiveCompensation.x,
        modelElementBounds.maxY
      );

      // validate against burner boundaries
      allowedTranslation = this.determineAllowedTranslation(
        modelElementBoundsWithSidePerspective,
        this.burnerBlockingRect,
        allowedTranslation,
        true
      );

      // TODO: There is a request to add another beaker, see https://github.com/phetsims/energy-forms-and-changes/issues/39.
      // The code below is not general enough to handle the interactions in that case, and will need to be improved.
      // One thought that I (jbphet) had was to add a set of methods to an object that would test the various interactions
      // and would be indexed by the model element type of the moving and stationary objects, so it would be structured
      // like this:
      // OVERLAP_TEST_FUNCTIONS = {
      //   block: {
      //     block: function...
      //     beaker: function...
      //     burners: function...
      //   }
      //   beaker: {
      //     block: function...
      //     beaker: function...
      //     burners: function...
      //   }
      // }

      // now check the model element's motion against each of the beakers
      this.beakers.forEach( function( beaker ) {

        if ( beaker === modelElement ) {
          // don't test against self
          return;
        }

        // get the bounds set that describes the shape of the beaker
        var beakerBoundsList = beaker.translatedPositionTestingBoundsList;

        // if the modelElement is a block, it has x and y perspective comp that need to be used
        var modelElementBoundsWithTopAndSidePerspective = new Bounds2(
          modelElementBounds.minX - modelElement.perspectiveCompensation.x,
          modelElementBounds.minY - modelElement.perspectiveCompensation.y,
          modelElementBounds.maxX + modelElement.perspectiveCompensation.x,
          modelElementBounds.maxY + modelElement.perspectiveCompensation.y
        );

        // don't restrict the motion based on the beaker if the beaker is on top of this model element
        if ( !beaker.isStackedUpon( modelElement ) ) {

          // TODO: This is less than ideal because it assumes the bottom of the beaker is the 2nd bounds entry
          allowedTranslation = self.determineAllowedTranslation(
            modelElementBoundsWithTopAndSidePerspective,
            beakerBoundsList[ 0 ],
            allowedTranslation,
            true
          );
          allowedTranslation = self.determineAllowedTranslation(
            modelElementBoundsWithSidePerspective,
            beakerBoundsList[ 1 ],
            allowedTranslation,
            true
          );
          allowedTranslation = self.determineAllowedTranslation(
            modelElementBoundsWithTopAndSidePerspective,
            beakerBoundsList[ 2 ],
            allowedTranslation,
            true
          );
        }
        else {
          // if beaker A is stacked on the current modelElement, get beaker B directly as the otherBeaker because there are
          // currently only two beakers. this will need to be generalized to check for each other beaker that is not
          // stacked on this modelElement if the time comes when more than two beakers exist.
          var otherBeaker = self.beakers[ 1 - self.beakers.indexOf( beaker ) ];

          // get the bounds of the other beaker and the bounds of the beaker stacked on top of this modelElement
          var otherBeakerBoundsList = otherBeaker.translatedPositionTestingBoundsList;
          var currentBeakerBounds = beaker.getBounds();

          allowedTranslation = self.determineAllowedTranslation(
            currentBeakerBounds,
            otherBeakerBoundsList[ 0 ],
            allowedTranslation,
            true
          );
          allowedTranslation = self.determineAllowedTranslation(
            currentBeakerBounds,
            otherBeakerBoundsList[ 1 ],
            allowedTranslation,
            true
          );
          allowedTranslation = self.determineAllowedTranslation(
            currentBeakerBounds,
            otherBeakerBoundsList[ 2 ],
            allowedTranslation,
            true
          );
        }
      } );

      // now check the model element's motion against each of the blocks
      this.blocks.forEach( function( block ) {

        if ( block === modelElement ) {
          // don't test against self
          return;
        }

        var blockBounds = block.getCompositeBounds();

        // Do not restrict the model element's motion in positive Y direction if the tested block is sitting on top of
        // the model element - the block will simply be lifted up.
        var restrictPositiveY = !block.isStackedUpon( modelElement );

        var modelElementBounds = modelElement.getCompositeBounds();

        self.beakers.forEach( function( beaker ) {
          if ( modelElement === beaker ) {

            // Special handling for the beaker: Use the perspective-compensated edge of the block instead of the model
            // edge in order to simplify z-order handling.
            blockBounds = new Bounds2(
              blockBounds.minX - self.brick.perspectiveCompensation.x,
              blockBounds.minY,
              blockBounds.maxX + self.brick.perspectiveCompensation.x,
              blockBounds.maxY
            );
          }

          // Clamp the translation based on the test block's position, but handle the case where the block is immersed
          // in the beaker.
          if ( !( modelElement === beaker &&
                  beaker.getCompositeBounds().containsBounds( blockBounds ) ) ) {

            allowedTranslation = self.determineAllowedTranslation(
              modelElementBounds,
              blockBounds,
              allowedTranslation,
              restrictPositiveY
            );
          }
        } );
      } );

      return modelElement.positionProperty.get().plus( allowedTranslation );
    },

    /**
     * a version of Bounds2.intersectsBounds that doesn't count equal edges as intersection
     * @param {Bounds2} bounds1
     * @param {Bounds2} bounds2
     * @returns {boolean}
     */
    exclusiveIntersectsBounds: function( bounds1, bounds2 ) {
      var minX = Math.max( bounds1.minX, bounds2.minX );
      var minY = Math.max( bounds1.minY, bounds2.minY );
      var maxX = Math.min( bounds1.maxX, bounds2.maxX );
      var maxY = Math.min( bounds1.maxY, bounds2.maxY );
      return ( maxX - minX ) > 0 && ( maxY - minY > 0 );
    },

    /**
     * Determine the portion of a proposed translation that may occur given a moving rectangle and a stationary
     * rectangle that can block the moving one.
     * @param {Boundd2} movingElementBounds
     * @param {Boundd2} stationaryElementBounds
     * @param {Vector2} proposedTranslation
     * @param {boolean} restrictPosY        Flag that controls whether the positive Y direction is restricted.  This
     *                                      is often set false if there is another model element on top of the one
     *                                      being tested.
     * @returns {Vector2}
     * @private
     */
    determineAllowedTranslation: function( movingElementBounds,
                                           stationaryElementBounds,
                                           proposedTranslation,
                                           restrictPosY ) {

      // TODO: Use vector pooling and possibly Shape or Bounds2 pooling to improve performance

      // test for case where rectangles already overlap
      if ( this.exclusiveIntersectsBounds( movingElementBounds, stationaryElementBounds ) && restrictPosY ) {

        // the bounds already overlap - are they right on top of one another in both dimensions?
        // if ( movingElementBounds.centerX === stationaryElementBounds.centerX && movingElementBounds.centerY === stationaryElementBounds.centerY ) {
        //   console.log( 'Warning: Rectangle centers in same location, returning zero vector.' );
        //   return new Vector2( 0, 0 );
        // }

        // determine the motion in the X & Y directions that will "cure" the overlap
        var xOverlapCure = 0;
        if ( movingElementBounds.maxX >= stationaryElementBounds.minX &&
             movingElementBounds.minX <= stationaryElementBounds.minX ) {

          xOverlapCure = stationaryElementBounds.minX - movingElementBounds.maxX;
        }
        else if ( stationaryElementBounds.maxX >= movingElementBounds.minX &&
                  stationaryElementBounds.minX <= movingElementBounds.minX ) {

          xOverlapCure = stationaryElementBounds.maxX - movingElementBounds.minX;
        }
        var yOverlapCure = 0;
        if ( movingElementBounds.maxY >= stationaryElementBounds.minY &&
             movingElementBounds.minY <= stationaryElementBounds.minY ) {

          yOverlapCure = stationaryElementBounds.minY - movingElementBounds.maxY;
        }
        else if ( stationaryElementBounds.maxY >= movingElementBounds.minY &&
                  stationaryElementBounds.minY <= movingElementBounds.minY ) {

          yOverlapCure = stationaryElementBounds.maxY - movingElementBounds.minY;
        }

        // Something is wrong with algorithm if both values are zero, since overlap was detected by the "intersects"
        // method.
        assert && assert(
          !( xOverlapCure === 0 && yOverlapCure === 0 ),
          'xOverlap and yOverlap should not both be zero'
        );

        // return a vector with the smallest valid "cure" value, leaving the other translation value unchanged
        if ( xOverlapCure !== 0 && Math.abs( xOverlapCure ) < Math.abs( yOverlapCure ) ) {
          return new Vector2( xOverlapCure, proposedTranslation.y );
        }
        else {
          return new Vector2( proposedTranslation.x, yOverlapCure );
        }
      }

      var xTranslation = proposedTranslation.x;
      var yTranslation = proposedTranslation.y;
      var motionTestBounds = Bounds2.NOTHING.copy();

      // X direction
      if ( proposedTranslation.x > 0 ) {

        // check for collisions moving right
        motionTestBounds.setMinMax(
          movingElementBounds.maxX,
          movingElementBounds.minY,
          movingElementBounds.maxX + xTranslation,
          movingElementBounds.maxY
        );

        if ( this.exclusiveIntersectsBounds( motionTestBounds, stationaryElementBounds ) ) {

          // collision detected, limit motion in this direction
          xTranslation = stationaryElementBounds.minX - movingElementBounds.maxX - MIN_INTER_ELEMENT_DISTANCE;
        }
      }
      else if ( proposedTranslation.x < 0 ) {


        // check for collisions moving left
        motionTestBounds.setMinMax(
          movingElementBounds.minX + xTranslation,
          movingElementBounds.minY,
          movingElementBounds.minX,
          movingElementBounds.maxY
        );

        if ( this.exclusiveIntersectsBounds( motionTestBounds, stationaryElementBounds ) ) {

          // collision detected, limit motion in this direction
          xTranslation = stationaryElementBounds.maxX - movingElementBounds.minX + MIN_INTER_ELEMENT_DISTANCE;
        }
      }

      // Y direction.
      if ( proposedTranslation.y > 0 && restrictPosY ) {

        // check for collisions moving up
        motionTestBounds.setMinMax(
          movingElementBounds.minX,
          movingElementBounds.maxY,
          movingElementBounds.maxX,
          movingElementBounds.maxY + yTranslation
        );

        if ( this.exclusiveIntersectsBounds( motionTestBounds, stationaryElementBounds ) ) {

          // collision detected, limit motion
          yTranslation = stationaryElementBounds.minY - movingElementBounds.maxY - MIN_INTER_ELEMENT_DISTANCE;
        }
      }
      else if ( proposedTranslation.y < 0 ) {

        // check for collisions moving down
        motionTestBounds.setMinMax(
          movingElementBounds.minX,
          movingElementBounds.minY + yTranslation,
          movingElementBounds.maxX,
          movingElementBounds.minY
        );

        if ( this.exclusiveIntersectsBounds( motionTestBounds, stationaryElementBounds ) ) {

          // collision detected, limit motion
          yTranslation = stationaryElementBounds.maxY - movingElementBounds.minY - MIN_INTER_ELEMENT_DISTANCE;
        }
      }

      return new Vector2( xTranslation, yTranslation );
    },

    /**
     * Get the temperature and color that would be sensed by a thermometer at the provided location.  This is done as
     * a single operation instead of having separate methods for getting temperature and color because it is more
     * efficient to do it like this.
     * @param {Vector2} position - location to be sensed
     * @returns {TemperatureAndColor} - object with temperature and color
     * @public
     */
    getTemperatureAndColorAtLocation: function( position ) {

      var temperatureAndColor = null;

      // Test blocks first.  This is a little complicated since the z-order must be taken into account.
      var copyOfBlockList = this.blocks.slice( 0 );

      copyOfBlockList.sort( function( block1, block2 ) {
        if ( block1.position === block2.position ) {
          return 0;
        }
        if ( block2.positionProperty.value.x > block1.positionProperty.value.x ||
             block2.positionProperty.value.y > block1.positionProperty.value.y ) {
          return 1;
        }
        return -1;
      } );

      for ( var i = 0; i < copyOfBlockList.length && !temperatureAndColor; i++ ) {
        var block = copyOfBlockList[ i ];
        if ( block.getProjectedShape().containsPoint( position ) ) {
          temperatureAndColor = new TemperatureAndColor( block.temperature, block.color );
        }
      }

      this.beakers.forEach( function( beaker ) {
        // test if this point is in the water or steam associated with the beaker
        if ( !temperatureAndColor && beaker.thermalContactArea.containsPoint( position ) ) {
          temperatureAndColor = new TemperatureAndColor(
            beaker.temperatureProperty.get(),
            beaker.fluidColor
          );
        }
        else if ( !temperatureAndColor &&
                  beaker.getSteamArea().containsPoint( position ) &&
                  beaker.steamingProportion > 0 ) {
          temperatureAndColor = new TemperatureAndColor(
            beaker.getSteamTemperature( position.y - beaker.getSteamArea().minY ),
            'white'
          );
        }
      } );

      // test if the point is a burner
      for ( i = 0; i < this.burners.length && !temperatureAndColor; i++ ) {
        var burner = this.burners[ i ];
        if ( burner.getFlameIceRect().containsPoint( position ) ) {
          temperatureAndColor = new TemperatureAndColor(
            burner.getTemperature(),
            mapHeatCoolLevelToColor( burner.heatCoolLevelProperty.get() )
          );
        }
      }

      if ( !temperatureAndColor ) {

        // the position is in nothing else, so return the air temperature and color
        temperatureAndColor = new TemperatureAndColor(
          this.air.getTemperature(),
          EFACConstants.FIRST_SCREEN_BACKGROUND_COLOR
        );
      }

      return temperatureAndColor;
    },

    /**
     * get the thermal model element that has the provided ID
     * @param {string} id
     * @returns {Object} - one of the elements in the model that can provide and absorb energy
     * @private
     */
    getThermalElementByID: function( id ) {
      var element = null;
      if ( id === this.air.id ) {
        element = this.air;
      }
      else if ( id.indexOf( 'burner' ) >= 0 ) {
        element = _.find( this.burners, function( burner ) {
          return burner.id === id;
        } );
      }
      else {
        element = _.find( this.thermalContainers, function( container ) {
          return container.id === id;
        } );
      }
      assert && assert( element, 'no element found for id ' + id );
      return element;
    }
  } );
} );<|MERGE_RESOLUTION|>--- conflicted
+++ resolved
@@ -20,11 +20,8 @@
   var Bounds2 = require( 'DOT/Bounds2' );
   var Burner = require( 'ENERGY_FORMS_AND_CHANGES/common/model/Burner' );
   var EFACConstants = require( 'ENERGY_FORMS_AND_CHANGES/common/EFACConstants' );
-<<<<<<< HEAD
   var Emitter = require( 'AXON/Emitter' );
-=======
   var EnergyBalanceTracker = require( 'ENERGY_FORMS_AND_CHANGES/intro/model/EnergyBalanceTracker' );
->>>>>>> 5db6f06a
   var EnergyContainerCategory = require( 'ENERGY_FORMS_AND_CHANGES/intro/model/EnergyContainerCategory' );
   var energyFormsAndChanges = require( 'ENERGY_FORMS_AND_CHANGES/energyFormsAndChanges' );
   var inherit = require( 'PHET_CORE/inherit' );
