--- conflicted
+++ resolved
@@ -11,6 +11,7 @@
   // modules
   const BooleanProperty = require( 'AXON/BooleanProperty' );
   const energyFormsAndChanges = require( 'ENERGY_FORMS_AND_CHANGES/energyFormsAndChanges' );
+  const merge = require( 'PHET_CORE/merge' );
   const ModelElement = require( 'ENERGY_FORMS_AND_CHANGES/common/model/ModelElement' );
   const NumberProperty = require( 'AXON/NumberProperty' );
   const Range = require( 'DOT/Range' );
@@ -24,7 +25,7 @@
      */
     constructor( initialPosition, options ) {
 
-      options = _.extend( {
+      options = merge( {
         tandem: Tandem.required
       }, options );
 
@@ -32,12 +33,8 @@
 
       // @public {BooleanProperty}
       this.userControlledProperty = new BooleanProperty( false, {
-<<<<<<< HEAD
-        tandem: tandem.createTandem( 'userControlledProperty' ),
+        tandem: options.tandem.createTandem( 'userControlledProperty' ),
         phetioReadyOnly: true
-=======
-        tandem: options.tandem.createTandem( 'userControlledProperty' )
->>>>>>> 7afe5fc1
       } );
 
       // @protected {HorizontalSurface|null} - The surface upon which this model element is resting.  This is null if the
